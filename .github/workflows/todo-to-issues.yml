--- conflicted
+++ resolved
@@ -803,7 +803,6 @@
             
             echo "  ✅ Creating: $(echo "$title" | cut -c1-50)..."
             
-<<<<<<< HEAD
             # Parse labels with error handling
             label_flags=""
             if [ "$labels_json" != "[]" ] && [ "$labels_json" != "null" ]; then
@@ -813,7 +812,6 @@
                 fi
               done < <(echo "$labels_json" | jq -r '.[]?' 2>/dev/null || echo "")
             fi
-=======
             # Parse labels array and create individual --label flags
             # Note: GitHub CLI expects individual --label arguments, not a JSON array
             # This safely converts the JSON array ["label1","label2"] to individual --label arguments
@@ -825,7 +823,6 @@
             
             # Create the issue using gh with proper argument array (no eval needed)
             gh "${gh_args[@]}" > /dev/null
->>>>>>> 3b9990a6
             
             # Create the issue with retry logic
             if create_issue_with_retry "$title" "$body" "$label_flags"; then
