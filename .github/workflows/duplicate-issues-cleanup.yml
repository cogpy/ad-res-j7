# Duplicate Issues Cleanup Workflow
# Automatically groups and merges duplicate GitHub issues

name: Duplicate Issues Cleanup

on:
  # Run on a schedule (daily at 3 AM UTC)
  schedule:
    - cron: '0 3 * * *'
  
  # Manual trigger with options
  workflow_dispatch:
    inputs:
      dry_run:
        description: 'Dry run mode - preview changes without actually closing issues'
        required: false
        default: 'true'
        type: boolean
      include_closed:
        description: 'Include closed issues in analysis (helps identify patterns)'
        required: false
        default: 'false'
        type: boolean
      execution_mode:
        description: 'Execution mode for cleanup'
        required: false
        default: 'preview'
        type: choice
        options:
          - preview
          - execute
          - report-only

  # Run when issues are created/updated to catch duplicates early
  issues:
    types: [opened, edited, reopened]

env:
  NODE_VERSION: '18'

jobs:
  duplicate-cleanup:
    runs-on: ubuntu-latest
    
    permissions:
      contents: read       # Required to read repository files
      issues: write        # Required to close and comment on issues
      actions: read        # Required to read workflow files
      pull-requests: write # Required to create summary reports
    
    steps:
      - name: Checkout repository
        uses: actions/checkout@v4
        with:
          token: ${{ secrets.GITHUB_TOKEN }}

      - name: Setup Node.js
        uses: actions/setup-node@v4
        with:
          node-version: ${{ env.NODE_VERSION }}

      - name: Install dependencies
        run: |
          echo "📦 Installing required dependencies..."
          # Install GitHub CLI if not available
          if ! command -v gh &> /dev/null; then
            echo "Installing GitHub CLI..."
            curl -fsSL https://cli.github.com/packages/githubcli-archive-keyring.gpg | sudo dd of=/usr/share/keyrings/githubcli-archive-keyring.gpg
            echo "deb [arch=$(dpkg --print-architecture) signed-by=/usr/share/keyrings/githubcli-archive-keyring.gpg] https://cli.github.com/packages stable main" | sudo tee /etc/apt/sources.list.d/github-cli.list > /dev/null
            sudo apt update
            sudo apt install gh -y
          fi
          
          # Verify GitHub CLI
          gh --version
          echo "✅ GitHub CLI installed and ready"

      - name: Authenticate GitHub CLI
        env:
          GH_TOKEN: ${{ secrets.GITHUB_TOKEN }}
        run: |
<<<<<<< HEAD
          echo "🔐 Setting up GitHub CLI authentication..."
          gh auth status
          echo "✅ GitHub CLI authenticated and ready"
=======
          echo "🔐 Configuring GitHub CLI authentication..."
          gh auth status
          echo "✅ GitHub CLI authenticated"
>>>>>>> 1414414f

      - name: Determine execution parameters
        id: params
        run: |
          echo "🔧 Determining execution parameters..."
          
          # Set dry_run based on inputs or event type
          if [ "${{ github.event_name }}" = "workflow_dispatch" ]; then
            dry_run="${{ github.event.inputs.dry_run }}"
            include_closed="${{ github.event.inputs.include_closed }}"
            execution_mode="${{ github.event.inputs.execution_mode }}"
          elif [ "${{ github.event_name }}" = "issues" ]; then
            # For issue events, always dry run initially
            dry_run="true"
            include_closed="false"
            execution_mode="preview"
          else
            # For scheduled runs, use safe defaults
            dry_run="true"
            include_closed="false"
            execution_mode="preview"
          fi
          
          echo "dry_run=$dry_run" >> $GITHUB_OUTPUT
          echo "include_closed=$include_closed" >> $GITHUB_OUTPUT
          echo "execution_mode=$execution_mode" >> $GITHUB_OUTPUT
          
          # Determine if we should actually execute based on mode
          execute_cleanup="false"
          if [ "$execution_mode" = "execute" ] && [ "$dry_run" = "false" ]; then
            execute_cleanup="true"
          fi
          echo "execute_cleanup=$execute_cleanup" >> $GITHUB_OUTPUT
          
          echo "📋 Execution Parameters:"
          echo "  - Dry Run: $dry_run"
          echo "  - Include Closed: $include_closed"
          echo "  - Execution Mode: $execution_mode"
          echo "  - Will Execute Cleanup: $execute_cleanup"
          echo "  - Event: ${{ github.event_name }}"

      - name: Run duplicate analysis
        id: analysis
        env:
          GITHUB_REPOSITORY: ${{ github.repository }}
          GH_TOKEN: ${{ secrets.GITHUB_TOKEN }}
        run: |
          echo "🔍 Running duplicate issue analysis..."
          
          # Create analysis parameters
          analysis_params=""
          if [ "${{ steps.params.outputs.dry_run }}" = "true" ]; then
            analysis_params="$analysis_params --dry-run"
          else
            analysis_params="$analysis_params --execute"
          fi
          
          if [ "${{ steps.params.outputs.include_closed }}" = "true" ]; then
            analysis_params="$analysis_params --include-closed"
          fi
          
          echo "Running: node scripts/cleanup-duplicate-issues.js $analysis_params"
          
          # Run the duplicate cleanup script
          if node scripts/cleanup-duplicate-issues.js $analysis_params; then
            echo "analysis_success=true" >> $GITHUB_OUTPUT
            echo "✅ Duplicate analysis completed successfully"
          else
            echo "analysis_success=false" >> $GITHUB_OUTPUT
            echo "❌ Duplicate analysis failed"
            exit 1
          fi

      - name: Load analysis results
        id: results
        if: steps.analysis.outputs.analysis_success == 'true'
        run: |
          echo "📊 Loading and processing analysis results..."
          
          if [ ! -f "duplicate-cleanup-report.json" ]; then
            echo "❌ Report file not found"
            echo "has_results=false" >> $GITHUB_OUTPUT
            exit 0
          fi
          
          # Validate JSON structure
          if ! jq empty duplicate-cleanup-report.json 2>/dev/null; then
            echo "❌ Invalid JSON in report file"
            echo "has_results=false" >> $GITHUB_OUTPUT
            exit 0
          fi
          
          # Extract key metrics
          total_issues=$(jq -r '.totalIssues // 0' duplicate-cleanup-report.json)
          duplicate_groups=$(jq -r '.duplicateGroups // 0' duplicate-cleanup-report.json)
          duplicates_to_close=$(jq -r '.duplicatesToClose // 0' duplicate-cleanup-report.json)
          descriptive_issues=$(jq -r '.descriptiveIssues // 0' duplicate-cleanup-report.json)
          closed_count=$(jq -r '.closedCount // 0' duplicate-cleanup-report.json)
          dry_run=$(jq -r '.dryRun // true' duplicate-cleanup-report.json)
          
          echo "has_results=true" >> $GITHUB_OUTPUT
          echo "total_issues=$total_issues" >> $GITHUB_OUTPUT
          echo "duplicate_groups=$duplicate_groups" >> $GITHUB_OUTPUT
          echo "duplicates_to_close=$duplicates_to_close" >> $GITHUB_OUTPUT
          echo "descriptive_issues=$descriptive_issues" >> $GITHUB_OUTPUT
          echo "closed_count=$closed_count" >> $GITHUB_OUTPUT
          echo "was_dry_run=$dry_run" >> $GITHUB_OUTPUT
          
          echo "📈 Analysis Results Summary:"
          echo "  - Total Issues Analyzed: $total_issues"
          echo "  - Duplicate Groups Found: $duplicate_groups"
          echo "  - Issues to Close: $duplicates_to_close"
          echo "  - Descriptive Issues: $descriptive_issues"
          echo "  - Issues Closed: $closed_count"
          echo "  - Was Dry Run: $dry_run"

      - name: Generate workflow summary
        if: always()
        run: |
          echo "📝 Generating workflow execution summary..."
          
          # Create comprehensive summary for GitHub Actions Summary
          cat >> $GITHUB_STEP_SUMMARY << 'EOF'
          # 🧹 Duplicate Issues Cleanup Report
          
          ## Execution Details
          - **Trigger**: ${{ github.event_name }}
          - **Execution Mode**: ${{ steps.params.outputs.execution_mode }}
          - **Dry Run**: ${{ steps.params.outputs.dry_run }}
          - **Include Closed Issues**: ${{ steps.params.outputs.include_closed }}
          - **Timestamp**: $(date -u +"%Y-%m-%d %H:%M:%S UTC")
          
          ## Analysis Results
          EOF
          
          if [ "${{ steps.results.outputs.has_results }}" = "true" ]; then
            cat >> $GITHUB_STEP_SUMMARY << EOF
          - **📊 Total Issues Analyzed**: ${{ steps.results.outputs.total_issues }}
          - **🔍 Duplicate Groups Found**: ${{ steps.results.outputs.duplicate_groups }}
          - **📋 Issues to Close**: ${{ steps.results.outputs.duplicates_to_close }}
          - **📄 Descriptive Issues**: ${{ steps.results.outputs.descriptive_issues }}
          - **✅ Issues Closed**: ${{ steps.results.outputs.closed_count }}
          
          ## Summary
          EOF
            
            if [ "${{ steps.results.outputs.duplicate_groups }}" -gt 0 ]; then
              if [ "${{ steps.results.outputs.was_dry_run }}" = "true" ]; then
                echo "⚠️ **Preview Mode**: Found ${{ steps.results.outputs.duplicates_to_close }} duplicate issues that would be closed. Run with 'execute' mode to apply changes." >> $GITHUB_STEP_SUMMARY
              else
                echo "✅ **Executed**: Successfully closed ${{ steps.results.outputs.closed_count }} duplicate issues across ${{ steps.results.outputs.duplicate_groups }} groups." >> $GITHUB_STEP_SUMMARY
              fi
            else
              echo "🎉 **No Action Needed**: No duplicate issues found! Your repository is well-organized." >> $GITHUB_STEP_SUMMARY
            fi
            
            # Add detailed breakdown if report exists
            if [ -f "duplicate-cleanup-report.json" ] && [ "${{ steps.results.outputs.duplicate_groups }}" -gt 0 ]; then
              echo "" >> $GITHUB_STEP_SUMMARY
              echo "## Detailed Findings" >> $GITHUB_STEP_SUMMARY
              echo "" >> $GITHUB_STEP_SUMMARY
              
              # Extract duplicate groups for display
              if jq -e '.duplicates | length > 0' duplicate-cleanup-report.json > /dev/null 2>&1; then
                echo "### 📦 Duplicate Groups" >> $GITHUB_STEP_SUMMARY
                jq -r '.duplicates | to_entries[] | "- **Issue #" + .key + "**: " + .value.title + " (duplicates: #" + (.value.duplicates | map(tostring) | join(", #")) + ")"' duplicate-cleanup-report.json >> $GITHUB_STEP_SUMMARY
              fi
              
              # Extract descriptive issues for display  
              if jq -e '.descriptive | length > 0' duplicate-cleanup-report.json > /dev/null 2>&1; then
                echo "" >> $GITHUB_STEP_SUMMARY
                echo "### 📄 Descriptive Issues" >> $GITHUB_STEP_SUMMARY
                jq -r '.descriptive[] | "- **Issue #" + (.number | tostring) + "**: " + .title' duplicate-cleanup-report.json >> $GITHUB_STEP_SUMMARY
              fi
            fi
          else
            cat >> $GITHUB_STEP_SUMMARY << 'EOF'
          ❌ **Analysis Failed**: Could not complete duplicate analysis. Check the workflow logs for details.
          
          ## Troubleshooting
          - Verify GitHub CLI authentication
          - Check if duplicate cleanup script exists
          - Ensure proper permissions for issue management
          EOF
          fi
          
          echo "" >> $GITHUB_STEP_SUMMARY
          echo "## Next Steps" >> $GITHUB_STEP_SUMMARY
          
          if [ "${{ steps.results.outputs.has_results }}" = "true" ] && [ "${{ steps.results.outputs.duplicate_groups }}" -gt 0 ]; then
            if [ "${{ steps.results.outputs.was_dry_run }}" = "true" ]; then
              echo "- Review the duplicate groups identified above" >> $GITHUB_STEP_SUMMARY
              echo "- Run workflow manually with 'execute' mode to close duplicates" >> $GITHUB_STEP_SUMMARY
              echo "- Consider adjusting duplicate detection logic if needed" >> $GITHUB_STEP_SUMMARY
            else
              echo "- ✅ Cleanup completed successfully" >> $GITHUB_STEP_SUMMARY
              echo "- Monitor for new duplicates in future runs" >> $GITHUB_STEP_SUMMARY
              echo "- Review closed issues to ensure accuracy" >> $GITHUB_STEP_SUMMARY
            fi
          else
            echo "- ✅ No duplicates found - repository is well-maintained" >> $GITHUB_STEP_SUMMARY
            echo "- Continue regular monitoring with scheduled runs" >> $GITHUB_STEP_SUMMARY
          fi

      - name: Upload analysis report
        if: steps.results.outputs.has_results == 'true'
        uses: actions/upload-artifact@v4
        with:
          name: duplicate-cleanup-report-${{ github.run_number }}
          path: duplicate-cleanup-report.json
          retention-days: 30

      - name: Handle analysis failure
        if: failure()
        uses: actions/github-script@v7
        with:
          script: |
            const fs = require('fs');
            
            // Create failure report
            const failureContext = {
              workflow: 'duplicate-issues-cleanup',
              trigger: context.eventName,
              runId: context.runId,
              runUrl: `${context.serverUrl}/${context.repo.owner}/${context.repo.repo}/actions/runs/${context.runId}`,
              timestamp: new Date().toISOString(),
              repository: `${context.repo.owner}/${context.repo.repo}`,
              parameters: {
                dry_run: '${{ steps.params.outputs.dry_run }}',
                include_closed: '${{ steps.params.outputs.include_closed }}',
                execution_mode: '${{ steps.params.outputs.execution_mode }}'
              }
            };
            
            // Check for existing failure issues to prevent spam
            const existingIssues = await github.rest.issues.listForRepo({
              owner: context.repo.owner,
              repo: context.repo.repo,
              state: 'open',
              labels: ['workflow-failure', 'duplicate-cleanup'],
              per_page: 5
            });
            
            const recentFailure = existingIssues.data.find(issue => {
              const issueDate = new Date(issue.created_at);
              const hoursSinceIssue = (new Date() - issueDate) / (1000 * 60 * 60);
              return hoursSinceIssue < 24; // Only check last 24 hours
            });
            
            const issueBody = `## 🚨 Duplicate Cleanup Workflow Failure
            
            The duplicate issues cleanup workflow has failed and requires attention.
            
            ### Failure Details
            - **Workflow**: ${failureContext.workflow}
            - **Trigger**: ${failureContext.trigger}
            - **Run ID**: [${failureContext.runId}](${failureContext.runUrl})
            - **Timestamp**: ${failureContext.timestamp}
            - **Parameters**: 
              - Dry Run: ${failureContext.parameters.dry_run}
              - Include Closed: ${failureContext.parameters.include_closed}
              - Execution Mode: ${failureContext.parameters.execution_mode}
            
            ### Impact Assessment
            - ⚠️ **Issue Management**: Duplicate issues may not be automatically cleaned up
            - ⚠️ **Repository Quality**: Duplicate issues may accumulate over time
            - ⚠️ **User Experience**: Contributors may see confusing duplicate issues
            
            ### Immediate Actions Required
            1. 🔍 **Investigate**: Check the [workflow run logs](${failureContext.runUrl})
            2. 🔧 **Fix**: Address any authentication, permission, or script issues
            3. 🧪 **Test**: Run workflow manually after fixes
            4. 📋 **Verify**: Check that duplicate detection logic is working
            
            ---
            
            *This issue was created automatically by the workflow monitoring system.*`;
            
            if (!recentFailure) {
              await github.rest.issues.create({
                owner: context.repo.owner,
                repo: context.repo.repo,
                title: `Duplicate Cleanup Workflow Failure - ${failureContext.timestamp.split('T')[0]}`,
                body: issueBody,
                labels: ['workflow-failure', 'duplicate-cleanup', 'bug', 'priority: high']
              });
              
              console.log('Created failure alert issue');
            } else {
              // Add comment to existing issue
              await github.rest.issues.createComment({
                owner: context.repo.owner,
                repo: context.repo.repo,
                issue_number: recentFailure.number,
                body: `## 🔄 Additional Failure - ${failureContext.timestamp}
                
                Another failure occurred in the duplicate cleanup workflow.
                
                **Run**: [${failureContext.runId}](${failureContext.runUrl})
                **Trigger**: ${failureContext.trigger}
                **Parameters**: Dry Run: ${failureContext.parameters.dry_run}, Mode: ${failureContext.parameters.execution_mode}
                
                Please investigate this recurring failure pattern.`
              });
              
              console.log('Added comment to existing failure issue');
            }

      - name: Cleanup temporary files
        if: always()
        run: |
          echo "🧹 Cleaning up temporary files..."
          
          # Clean up any temporary files but keep reports for artifacts
          files_to_clean=("temp-*.json" "*.tmp" ".gh-*")
          
          for pattern in "${files_to_clean[@]}"; do
            if ls $pattern 1> /dev/null 2>&1; then
              rm -f $pattern
              echo "  ✅ Cleaned up $pattern files"
            fi
          done
          
          echo "🧹 Cleanup completed"<|MERGE_RESOLUTION|>--- conflicted
+++ resolved
@@ -79,15 +79,9 @@
         env:
           GH_TOKEN: ${{ secrets.GITHUB_TOKEN }}
         run: |
-<<<<<<< HEAD
           echo "🔐 Setting up GitHub CLI authentication..."
           gh auth status
           echo "✅ GitHub CLI authenticated and ready"
-=======
-          echo "🔐 Configuring GitHub CLI authentication..."
-          gh auth status
-          echo "✅ GitHub CLI authenticated"
->>>>>>> 1414414f
 
       - name: Determine execution parameters
         id: params
