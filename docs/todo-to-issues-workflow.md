# Todo to Issues Generator Workflow

## Overview

The Todo to Issues Generator is a GitHub Action that automatically creates GitHub issues from actionable tasks found in files within the `todo/` folder. This workflow helps transform planning documents and improvement recommendations into trackable, actionable GitHub issues.

## How It Works

### Triggering

The workflow is triggered by:
- **Push to main branch** that includes changes to files in the `todo/` folder
- **Pull requests to main branch** that include changes to files in the `todo/` folder  
- **Manual dispatch** via the GitHub Actions tab (with optional force regeneration)

### Task Identification

The workflow intelligently parses markdown files in the `todo/` folder to identify actionable tasks using multiple detection methods:

#### 1. Priority Section Tasks
Detects numbered tasks in priority sections:
- `### Must-Do (Phase 1)`
- `### Should-Do (Phase 2)` 
- `### Nice-to-Have (Phase 3-4)`
- `### Priority Recommendations`

Example:
```markdown
### Must-Do (Phase 1)
1. Add Responsible Person regulatory crisis section
2. Add settlement timing and strategic litigation section
3. Add Peter's causation section
```

#### 2. Actionable Items
Identifies bullet points and numbered items that contain action words:
- implement, add, create, fix, update, improve, enhance, develop, build
- establish, provide, include, demonstrate, expand, complete, review
- contextualize, breakdown, analysis

Example:
```markdown
- Implement priority-based response architecture
- Create comprehensive timeline analysis
- Enhance evidence architecture
```

#### 3. Improvement Sections
Finds tasks in explicitly marked improvement sections:
- `**Improvements Needed**:`
- `**Action Required**:`
- `**Recommended Actions**:`

### Quality Filtering

The workflow applies intelligent filtering to ensure only high-quality, actionable tasks become issues:

**Excludes:**
- Short text snippets (less than 15 characters)
- Formatting artifacts (bold text only)
- Non-actionable descriptions (Current Coverage, Legal Significance, etc.)
- Effort estimates (text ending with "hours")
- Generic descriptive text

**Includes:**
- Tasks with explicit action words
- Clear task descriptions mentioning sections, responses, affidavits, etc.
- Items from priority sections
- Implementation-focused content

### Issue Generation

For each identified task, the workflow creates a GitHub issue with:

#### Title
Clean, concise title extracted from the task text (limited to 80 characters)

#### Content
- **Task Description**: Full task text
- **Context**: Source file, section, priority, line number
- **Implementation Notes**: Reference to source file for additional context
- **Acceptance Criteria**: Checklist for task completion

#### Labels
Automatically applied labels:
- `todo` - Marks as generated from todo files
- `enhancement` - Standard enhancement label
- Priority labels: `priority: critical`, `priority: high`, `priority: medium`, `priority: low`
- `bug` - Added for critical priority items

**Label Format Requirements:**
- Labels are generated as JSON arrays internally and converted to individual CLI arguments
- Label names can contain spaces (e.g., "priority: critical")
- Special characters in labels are automatically escaped for GitHub CLI compatibility
- Multiple labels are applied using separate `--label` flags in the CLI command
- Label conversion process: `["label1", "label2"]` → `--label "label1" --label "label2"`
##### Label Format Requirements
The workflow supports labels with various formats and special characters:
- **Spaces**: Labels like `priority: critical` are fully supported
- **Colons**: Used in priority labels (e.g., `priority: high`)
- **Hyphens**: Standard in GitHub labels (e.g., `high-priority`)
- **Special characters**: Most GitHub-compatible label characters are supported
- **Security**: Uses secure array-based argument passing to prevent shell injection vulnerabilities

### Duplicate Prevention

The workflow includes intelligent duplicate prevention:
- Checks for existing open issues with identical titles
- Skips creation if duplicate exists (unless force regeneration is enabled)
- Force regeneration option closes existing todo-related issues before creating new ones

## Usage

### Automatic Usage

Simply commit changes to markdown files in the `todo/` folder. The workflow will:
1. Automatically detect the changes
2. Parse the files for actionable tasks  
3. Create corresponding GitHub issues
4. Provide a summary of created issues

### Manual Usage

1. Navigate to the **Actions** tab in the GitHub repository
2. Select the **Todo to Issues Generator** workflow
3. Click **Run workflow**
4. Optionally check **Force regeneration** to recreate all issues

### Force Regeneration

When force regeneration is enabled:
- All existing issues with the `todo` label are closed
- New issues are created for all current tasks
- Useful when task descriptions have been significantly updated

## File Format Requirements

### Supported File Types
- Markdown files (`.md`) in the `todo/` folder and its subdirectories

### Recommended Structure

For best results, structure todo files with clear sections:

```markdown
# Document Title

## Priority Recommendations

### Must-Do (Phase 1)
1. First critical task
2. Second critical task

### Should-Do (Phase 2)  
1. First important task
2. Second important task

## Detailed Improvements

### Section Name
**Improvements Needed**:
- Specific actionable item 1
- Specific actionable item 2
```

## Label Format Requirements

### Supported Label Formats

The workflow supports various label formats and handles label processing according to GitHub CLI requirements:

#### Standard Label Names
- **Single word labels**: `todo`, `enhancement`, `bug`
- **Multi-word labels with spaces**: `priority: critical`, `priority: high`, `priority: medium`, `priority: low`
- **Custom labels**: Any valid GitHub label name following standard conventions

#### Label Generation Process

1. **Internal Processing**: Labels are initially stored as JSON arrays in the workflow
2. **CLI Conversion**: JSON arrays are converted to individual `--label` arguments for GitHub CLI compatibility
3. **Escaping**: Labels containing spaces or special characters are automatically quoted

#### Label Naming Conventions

**Priority Labels:**
- Format: `priority: [level]` where level is: `critical`, `high`, `medium`, `low`
- Example: `priority: critical`, `priority: high`

**Category Labels:**
- Format: Single words or colon-separated namespaced labels
- Examples: `todo`, `enhancement`, `bug`, `documentation`

**Custom Labels:**
- Must follow GitHub's label naming requirements
- Can contain letters, numbers, spaces, hyphens, and underscores
- Maximum 50 characters in length
- Cannot start or end with spaces

#### Technical Implementation

The workflow handles label conversion as follows:

```javascript
// Internal JSON format
labels = ["todo", "enhancement", "priority: critical", "bug"]

// Converted to CLI arguments
--label "todo" --label "enhancement" --label "priority: critical" --label "bug"
```

**Important Notes:**
- Labels with spaces are automatically quoted for shell safety
- Special characters are preserved during conversion
- The workflow validates label format before issue creation
- Invalid labels are logged but do not prevent issue creation

### Label Assignment Rules

Labels are automatically assigned based on task characteristics:

- **All tasks**: Receive `todo` and `enhancement` labels
- **Critical priority tasks**: Additionally receive `priority: critical` and `bug` labels
- **High priority tasks**: Additionally receive `priority: high` label
- **Medium priority tasks**: Additionally receive `priority: medium` label
- **Low priority tasks**: Additionally receive `priority: low` label

## Permissions

The workflow requires the following permissions:
- `contents: read` - To read repository files
- `issues: write` - To create and manage issues
- `actions: read` - To read workflow files

## Output and Monitoring

### GitHub Actions Summary

Each run provides a detailed summary including:
- Number of todo files processed
- Total actionable tasks found
- Issues created vs. skipped (duplicates)
- Breakdown by priority level

### Issue Organization

Generated issues can be easily managed through:
- **Labels**: Filter by `todo`, priority levels, or enhancement type
- **Search**: All issues include source file references
- **Tracking**: Each issue links back to the source todo file and line number

## Example Output

For a todo file containing:

```markdown
### Must-Do (Phase 1)
1. Implement priority-based response architecture
2. Add Responsible Person regulatory crisis section

**Improvements Needed**:
- Create comprehensive timeline analysis
- Enhance evidence architecture to include 50+ annexures
```

The workflow would create 4 GitHub issues with appropriate priorities and full context.

## Error Handling & Monitoring

### Enhanced Error Handling (v2.0)

The workflow includes comprehensive error handling designed to provide detailed diagnostics and graceful failure recovery:

#### File Processing Errors
- **File Access Issues**: Automatically handles missing files, permission errors, and encoding problems
- **Empty Files**: Gracefully skips empty or invalid files with appropriate logging
- **Malformed Content**: Continues processing other files when individual files contain errors
- **Summary Reporting**: Provides detailed counts of successfully processed vs failed files

#### GitHub API Error Handling  
- **Authentication Verification**: Automatically checks GitHub CLI authentication before operations
- **Retry Logic**: Implements 3-attempt retry mechanism with exponential backoff for transient failures
- **Rate Limiting Protection**: Built-in delays between API calls to prevent rate limit errors
- **Graceful Degradation**: Falls back to basic operations when advanced features fail

#### Data Processing Errors
- **JSON Validation**: Comprehensive validation of generated data structures
- **Safe Parsing**: Error-resistant parsing with fallback to default values
- **Partial Results**: Continues with partial data when some processing steps fail
- **Error Recovery**: Creates minimal valid output even when major errors occur

#### Issue Creation Robustness
- **Duplicate Detection**: Robust duplicate checking with fallback when API calls fail
- **Validation**: Pre-validates issue data before attempting creation
- **Batch Processing**: Handles large numbers of issues with progress tracking
- **Failure Tracking**: Maintains detailed logs of which specific issues failed and why

### Monitoring

#### GitHub Actions Dashboard
- Check the Actions tab for workflow execution results
- Review the workflow summary for statistics and any issues
- Monitor the Issues tab for generated tasks

#### Enhanced Logging Features
- **Step-by-Step Progress**: Detailed logging of each processing step
- **Error Classification**: Categorizes errors by type for easier debugging  
- **Performance Metrics**: Reports processing times and success rates
- **Failure Details**: Specific information about failed operations including retry attempts

#### Workflow Summary Report
Each workflow run now provides:
- **File Processing Summary**: Successfully processed vs failed files
- **Issue Creation Results**: Created, skipped, and failed issue counts
- **Error Details**: Specific errors with context and suggested fixes
- **Performance Data**: Processing times and operation counts
- **Recovery Actions**: Automatic recovery steps taken during execution

### Troubleshooting
If issues aren't being created:
1. Ensure todo files contain actionable language
2. Check that tasks are in recognizable sections (Must-Do, Should-Do, etc.)
3. Verify file changes are in the `todo/` folder
4. Review Actions logs for parsing errors
5. Check GitHub Actions permissions if getting API errors

<<<<<<< HEAD
**Enhanced Error Handling** (v2.0):
- **File Processing**: The workflow now handles malformed files, encoding issues, and permission problems gracefully
- **API Failures**: Includes retry logic (3 attempts) for transient GitHub API failures
- **JSON Validation**: Comprehensive validation of generated data with fallback mechanisms
- **Authentication**: Automatic verification of GitHub CLI authentication before operations
- **Rate Limiting**: Built-in delays to prevent API rate limiting issues
- **Error Recovery**: Continues processing other files/tasks when individual items fail
- **Detailed Logging**: Enhanced logging with error classification and debugging information

**Common Error Scenarios**:
- **"No todo files found"**: Check that files exist in `todo/` directory with `.md` extension
- **"Failed to create issue"**: Usually indicates GitHub token permission issues or API limits
- **"Invalid JSON output"**: Indicates file parsing errors - check file encoding and content
- **"Authentication failed"**: Verify `GITHUB_TOKEN` has `issues: write` permission
- **"Duplicate issues skipped"**: Expected behavior unless force regeneration is enabled

**Note**: Labels are automatically converted from JSON arrays to individual `--label` arguments for GitHub CLI compatibility. The workflow handles labels with spaces correctly (e.g., "priority: critical").
=======
**Label Handling Notes:**
- Labels are automatically converted from JSON arrays to individual `--label` arguments for GitHub CLI compatibility
- The workflow handles labels with spaces correctly (e.g., "priority: critical")
- Labels containing special characters are automatically escaped and quoted
- If label creation fails, check the Actions logs for specific GitHub API error messages
- Ensure repository labels exist or have proper permissions to create new labels
**Note**: Labels are automatically converted from JSON arrays to individual `--label` arguments for GitHub CLI compatibility. The workflow uses secure array-based argument passing (not `eval`) to properly handle labels with special characters, spaces, and colons (e.g., "priority: critical", "bug: high-priority").
>>>>>>> 3b9990a6

### Customization
The workflow can be customized by modifying:
- Action word patterns in the parsing logic
- Priority detection rules
- Quality filtering criteria
- Issue template structure

---

This workflow transforms todo documentation into actionable GitHub issues, ensuring that improvement plans and recommendations become trackable tasks that can be assigned, prioritized, and completed systematically.<|MERGE_RESOLUTION|>--- conflicted
+++ resolved
@@ -323,7 +323,6 @@
 4. Review Actions logs for parsing errors
 5. Check GitHub Actions permissions if getting API errors
 
-<<<<<<< HEAD
 **Enhanced Error Handling** (v2.0):
 - **File Processing**: The workflow now handles malformed files, encoding issues, and permission problems gracefully
 - **API Failures**: Includes retry logic (3 attempts) for transient GitHub API failures
@@ -341,7 +340,6 @@
 - **"Duplicate issues skipped"**: Expected behavior unless force regeneration is enabled
 
 **Note**: Labels are automatically converted from JSON arrays to individual `--label` arguments for GitHub CLI compatibility. The workflow handles labels with spaces correctly (e.g., "priority: critical").
-=======
 **Label Handling Notes:**
 - Labels are automatically converted from JSON arrays to individual `--label` arguments for GitHub CLI compatibility
 - The workflow handles labels with spaces correctly (e.g., "priority: critical")
@@ -349,7 +347,6 @@
 - If label creation fails, check the Actions logs for specific GitHub API error messages
 - Ensure repository labels exist or have proper permissions to create new labels
 **Note**: Labels are automatically converted from JSON arrays to individual `--label` arguments for GitHub CLI compatibility. The workflow uses secure array-based argument passing (not `eval`) to properly handle labels with special characters, spaces, and colons (e.g., "priority: critical", "bug: high-priority").
->>>>>>> 3b9990a6
 
 ### Customization
 The workflow can be customized by modifying:
