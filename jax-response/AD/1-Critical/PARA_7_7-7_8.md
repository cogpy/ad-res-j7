--- conflicted
+++ resolved
@@ -25,13 +25,8 @@
 - [x] Document historical practice - Decades-long informal director loan model accepted by all directors including Peter
 - [x] Expose material non-disclosures - Peter's systematic unauthorized payments to himself and Rynette
 - [x] Demonstrate Peter's inconsistency - Questions one payment while authorizing massive payments to related parties
-<<<<<<< HEAD
-- [x] **Highlight sudden objection as inconsistent with established practice** - Peter accepted informal director loan practices for decades then suddenly objects
-- [x] Reference supporting annexures - RWD_REVENUE_INTEGRITY_ANALYSIS.md, payment redirection evidence
-=======
 - [x] Show hypocrisy - Peter participated in same practice he now condemns
 - [x] Reference supporting annexures - RWD_REVENUE_INTEGRITY_ANALYSIS.md, payment redirection evidence, JF-PA1 through JF-PA4
->>>>>>> 26efc6ab
 
 ### Recommended Approach:
 
@@ -55,46 +50,6 @@
 - Peter authorized payments to himself → Peter calls them legitimate
 - Same authority, different standard applied
 
-<<<<<<< HEAD
-#### 1A. Peter's Sudden Objection - Inconsistent with Established Practice
-
-**Historical Practice:**
-- For decades, the RegimA businesses have operated with informal director loan accounts
-- Director-company transactions processed according to established practice:
-  - Transactions clearly marked on bank statements with appropriate references
-  - Bank feeds automatically allocate transfers to corresponding director loan accounts
-  - Reconciliation occurs during regular accounting processes
-  - Formal board resolutions NOT required for routine director loan account transactions
-- This practice has been accepted and utilized by all directors throughout the history of the businesses
-
-**Peter's Participation in the Practice:**
-- Peter accepted informal practices for years without objection
-- Peter himself received similar payments without formal authorization
-- Peter participated in collaborative model without objection throughout entire business history
-- Peter utilized director loan account withdrawals under the same informal system
-
-**The Sudden Change:**
-- R500K payment on 16 July 2025 followed the identical established practice
-- Peter first consulted attorneys approximately 20 days after the payment
-- Peter filed interdict application 28 days after the payment
-- **Sudden objection to R500K payment despite accepting same practice for years**
-
-**Why This Demonstrates Pretext:**
-- The practice hasn't changed - only Peter's characterization of it changed
-- No material difference between R500K payment and Peter's own historical withdrawals
-- Timing correlation with other events (settlement negotiations, investment payouts) suggests ulterior motive
-- Peter's own unilateral actions (card cancellations, system lockouts) preceded the interdict
-- If practice was truly unauthorized, Peter would have objected to his own withdrawals
-
-**Key Point:**
-> Peter cannot credibly claim a transaction is "unauthorized" when:
-> 1. It follows the identical practice he accepted and utilized for decades
-> 2. He received similar payments under the same system without objection
-> 3. His sudden objection occurs 20 days later, rather than immediately
-> 4. The timing correlates with strategic litigation objectives rather than genuine concern
-
-#### 2. Compare to Peter's Actual Unauthorized Payments
-=======
 #### 2. Peter's Historical Participation in Informal Director Loan Model
 
 **Established Practice Over Decades:**
@@ -172,7 +127,6 @@
 4. Has destroyed his own credibility through hypocrisy
 
 #### 3. Compare to Peter's Actual Unauthorized Payments
->>>>>>> 26efc6ab
 
 **Peter's Pattern of Unauthorized Payments:**
 
@@ -259,7 +213,6 @@
 
 ### Strategic Response Statement:
 
-<<<<<<< HEAD
 > "Peter's claim that the R500,000 payment was made 'without authorization' is factually incorrect and fundamentally inconsistent with established practice that Peter himself accepted and utilized for decades.
 >
 > **Established Practice:** For the entire history of the RegimA businesses, director loan account transactions have been processed informally without board resolutions. Transactions are clearly marked on bank statements, automatically allocated to director loan accounts, and reconciled during regular accounting processes. Peter participated in and benefited from this practice throughout, making similar withdrawals under the identical system.
@@ -267,7 +220,6 @@
 > **Sudden Objection:** Peter's objection to the R500K payment (made on 16 July 2025) did not occur immediately, but rather 20 days later when he consulted attorneys. This sudden characterization of a long-established practice as "unauthorized" - when Peter himself utilized the same practice - demonstrates that the allegation is pretextual rather than genuine.
 >
 > **Peter's Hypocrisy:** Peter's allegation is further undermined by his pattern of actual unauthorized activities:
-=======
 > "Peter's claim that the R500,000 payment was made 'without authorization' is factually incorrect and fundamentally hypocritical.
 >
 > **First**, Jacqueline had legitimate signatory authority as director. If RWD operates as a trust (similar to RegimA SA), trustee/director authority includes making distributions to beneficiaries.
@@ -281,18 +233,14 @@
 > - Never characterizing such transactions as 'unauthorized' until strategically convenient
 >
 > **Third**, Peter's allegation is hypocritical given his pattern of actual unauthorized activities:
->>>>>>> 26efc6ab
 > - R545,000+ in payment redirections (April 2025)
 > - R675,000+ in unauthorized trust diversions
 > - R3.14M+ in business destruction through coordinated revenue theft
 >
 > **Fourth**, Peter fails to address truly unauthorized activities: RWD's appropriation of revenue from a platform owned and paid for by Daniel's UK entity without authorization or compensation (R2.94M-R6.88M in unjust enrichment).
 >
-<<<<<<< HEAD
 > Peter questions one properly authorized R500K payment that followed decades of established practice while conducting and enabling R4.36M+ in actual unauthorized activities. This reveals bad faith, projection of his own misconduct onto others, and strategic weaponization of business practices he previously accepted."
-=======
 > **Conclusion**: Peter participated in the informal director loan model for years without objection when it benefited him. He now weaponizes that same practice against others while simultaneously conducting R4.36M+ in actual unauthorized activities. This reveals bad faith, hypocrisy, inconsistent application of standards, and pretextual allegations designed for strategic litigation advantage rather than genuine governance concern."
->>>>>>> 26efc6ab
 
 ### Evidence Required:
 - [x] Jacqueline's signatory authority - Corporate records
