--- conflicted
+++ resolved
@@ -219,7 +219,6 @@
   - **Application**: Systematic violation of constitutional rights through coordinated criminal enterprise
 
 ### Regulatory Violations
-<<<<<<< HEAD
 
 #### 1. **Protection of Personal Information Act (POPIA) 4 of 2013**
 - **Section 107**: Offenses related to unauthorized processing of personal information
@@ -241,7 +240,6 @@
 - **Section 80**: Unauthorized access to communication systems
 - **Section 81**: Unauthorized interception of communications
 - **Penalty**: Up to R2 million fine or 25 years imprisonment
-=======
 1. **Protection of Personal Information Act (POPIA) 4 of 2013** 
    - **Section 107**: Processing personal information unlawfully - R10M+ fines per violation
    - **Section 108**: Interference with Information Regulator - Additional penalties
@@ -260,7 +258,6 @@
 6. **Banks Act 94 of 1990**
    - **Section 78**: Conducting unauthorized banking business
    - **Section 91**: False information to registrar
->>>>>>> fc6bc40d
 
 ## Evidence Quality Assessment
 
