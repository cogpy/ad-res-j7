# REVISED ANSWERING AFFIDAVIT - JACQUELINE FAUCITT
## Case No: 2025-137857
## WITH TRACKED CHANGES

---

**DOCUMENT STATUS:** This is a revised draft incorporating strategic amendments based on analysis of the Applicant's founding affidavit. Changes are highlighted as follows:

- **🔵 NEW CONTENT:** Blue highlighted sections indicate new content added
- **🟢 ENHANCED CONTENT:** Green highlighted sections indicate significantly enhanced existing content
- **⚠️ STRATEGIC NOTE:** Orange boxes indicate strategic notes for implementation

---

## IN THE HIGH COURT OF SOUTH AFRICA
## GAUTENG DIVISION, PRETORIA

**CASE NO: 2025-137857**

In the matter between:

**PETER ANDREW FAUCITT** - Applicant

and

**JACQUELINE FAUCITT** - First Respondent

**DANIEL JAMES FAUCITT** - Second Respondent

**REGIMA WORLDWIDE DISTRIBUTION (PTY) LTD** - Third Respondent

**REGIMA SKIN TREATMENTS CC** - Fourth Respondent

**VILLA VIA ARCADIA NO 2 CC** - Fifth Respondent

**STRATEGIC LOGISTICS CC** - Sixth Respondent

**FIRSTRAND BANK LTD t/a FIRST NATIONAL BANK** - Seventh Respondent

**ABSA BANK LIMITED** - Eighth Respondent

**THE COMPANIES AND INTELLECTUAL PROPERTY COMMISSION** - Ninth Respondent

---

## ANSWERING AFFIDAVIT

I, the undersigned,

**JACQUELINE FAUCITT**

do hereby make oath and state that:

---

## 1. INTRODUCTION AND IDENTIFICATION

1.1 I am an adult female, South African citizen, with identity number 570807 0898 18 1, and the First Respondent in this matter.

1.2 I am married to the Applicant, Peter Andrew Faucitt. We have been married for [X] years.

1.3 I am the mother of the Second Respondent, Daniel James Faucitt.

1.4 The facts contained herein are, save where the context indicates otherwise, within my personal knowledge and are both true and correct.

1.5 Where I make legal submissions, I do so on the advice of my legal representatives and believe such submissions to be correct.

---

## 2. PURPOSE OF THIS AFFIDAVIT

🔵 **NEW CONTENT - STRATEGIC FRAMING**

2.1 The purpose of this affidavit is to respond to the Applicant's founding affidavit and to place before this Honourable Court material facts that were not disclosed in the ex parte application that resulted in the interdict granted on 19 August 2025.

2.2 **Material Non-Disclosure in Ex Parte Application:**

2.2.1 The Applicant obtained the ex parte interdict by failing to make full and frank disclosure of material facts that would have caused this Honourable Court to refuse the relief sought or to craft substantially different relief.

2.2.2 The duty of utmost good faith (*uberrima fides*) in ex parte applications requires an applicant to disclose all material facts, including those that may be adverse to the application.

2.2.3 The Applicant failed to disclose the following material facts:

**(a) My Role as Legally Designated Responsible Person:**

The Applicant failed to disclose that I serve as the legally designated "Responsible Person" for RegimA products in 37 international jurisdictions under EU Regulation 1223/2009 and equivalent laws, and that the interdict would prevent me from performing non-delegable legal duties, creating immediate regulatory non-compliance and exposing the businesses to substantial penalties, product recalls, and loss of market access.

**(b) Settlement Agreement Signed 8 Days Before Interdict:**

The Applicant failed to disclose that he and I signed a settlement agreement on or about 11 August 2025, and that he filed this interdict application merely 2 days later (13 August 2025), suggesting the interdict is part of a coordinated strategy rather than a genuine response to urgent financial misconduct.

**(c) Upcoming Investment Payout in 9 Months:**

The Applicant failed to disclose that a significant investment payout is due to mature in approximately May 2026 (9 months from the August 2025 interdict), suggesting a financial motive for gaining control of the businesses before this major financial event.

**(d) Applicant's Transfer of Control to Non-Director Bookkeeper:**

The Applicant failed to disclose that he has systematically granted Ms. Rynette Farrar (a non-director bookkeeper) unprecedented access and authority, including: access to all bank accounts, all of his passwords and login credentials, signatory authority on multiple accounts, and ability to transact unilaterally without director approval.

**(e) Applicant's Own Unilateral Actions Causing Business Disruption:**

The Applicant failed to disclose that he unilaterally cancelled all business cards in June 2025, restricted director access to systems, characterized director oversight as "interference", and excluded the First and Second Respondents from decision-making.

**(f) Historical Collaborative Business Model:**

The Applicant failed to disclose that the RegimA businesses operated for [X] years with an informal, trust-based, collaborative model in which directors drew from loan accounts without formal board resolutions, and that the Applicant participated in and benefited from this model throughout its history.

**(g) Director Loan Account Structure:**

The Applicant failed to disclose that directors maintain loan accounts with credit balances of several million rand, that companies owe directors substantial sums at all times, and that the Applicant himself has received similar payments without formal board resolutions on numerous occasions.

2.2.4 Had this Honourable Court been aware of these material facts, the Court would likely have:
- Refused to grant the ex parte interdict; or
- Crafted substantially different relief that preserved my ability to perform non-delegable legal duties and that did not reward the Applicant's own misconduct.

2.3 I will demonstrate in this affidavit that:

2.3.1 The Applicant's material non-disclosures undermine the foundation of the ex parte interdict;

2.3.2 The interdict creates immediate and serious compliance risks for the RegimA businesses in 37 international jurisdictions;

2.3.3 The Applicant's objections to business expenses and the R500,000 director's loan payment are fundamentally inconsistent with his own conduct over many years and are pretextual;

2.3.4 The timing of events demonstrates a suspicious pattern suggesting strategic litigation rather than genuine concern about financial misconduct;

2.3.5 The systematic transfer of business control to Ms. Rynette Farrar represents a departure from the collaborative business model that operated successfully for [X] years and is the actual cause of any business disruption.

---

## 3. RESPONDENT IDENTIFICATION AND MY ROLE AS RESPONSIBLE PERSON

🟢 **ENHANCED CONTENT - CRITICAL MATERIAL NON-DISCLOSURE**

### AD PARAGRAPH 3 TO 3.10

3.1 The contents of paragraphs 3 to 3.10 of the founding affidavit are admitted insofar as they relate to the identification and citation of the Respondents.

3.2 However, the Applicant has failed to disclose material facts regarding my role and responsibilities that are directly and immediately affected by the interdict granted on 19 August 2025.

### 3.3 My Role as Legally Designated Responsible Person

3.3.1 I serve as the legally designated "Responsible Person" for RegimA International Skin Treatments across **37 international jurisdictions**, including:
- All 27 European Union member states;
- United Kingdom;
- Norway;
- Switzerland;
- Iceland;
- [List remaining 5 jurisdictions].

3.3.2 This designation is not an administrative or managerial role, but a **specific legal requirement** under:
- **EU Cosmetics Regulation 1223/2009 (Article 4);**
- **UK Cosmetics Regulations (as retained EU law post-Brexit);**
- **Equivalent cosmetics regulations in 35 other jurisdictions.**

3.3.3 Documentary evidence of this designation is attached as **Annexure JF-RP1**, including:
- Regulatory appointment letters from authorities in 37 jurisdictions;
- CPNP (Cosmetic Products Notification Portal) registration confirmations;
- Correspondence with regulatory authorities in the EU, UK, and other jurisdictions;
- Product Information Files (PIFs) bearing my designation as Responsible Person.

### 3.4 Legal Responsibilities and Personal Liability

3.4.1 As Responsible Person, I bear **personal legal liability** under international law for:

**(a) Product Information Filing and CPNP Registration:**
- Ensuring all cosmetic products are registered on the EU Cosmetic Products Notification Portal;
- Maintaining equivalent registrations in 36 other jurisdictions;
- Updating product information when formulations or safety data change.

**(b) Cosmetic Product Safety Reports (CPSRs):**
- Maintaining current safety assessments for all products;
- Ensuring ongoing toxicological evaluation;
- Updating safety reports based on new scientific data or adverse events.

**(c) Good Manufacturing Practice (GMP) Compliance:**
- Ensuring all manufacturing facilities comply with GMP standards;
- Monitoring supply chain compliance;
- Maintaining manufacturing records and batch documentation.

**(d) Regulatory Liaison:**
- Serving as the designated point of contact with regulatory authorities in 37 jurisdictions;
- Responding to regulatory inquiries;
- Submitting required reports and notifications.

**(e) Market Surveillance and Adverse Event Reporting:**
- Continuous monitoring of product safety in the market;
- Investigating and reporting adverse events;
- Implementing corrective actions when necessary.

**(f) Product Recalls and Corrective Actions:**
- Authority and obligation to initiate recalls if safety issues arise;
- Implementing corrective and preventive actions;
- Notifying regulatory authorities of serious incidents.

### 3.5 Non-Delegable Nature of This Role

3.5.1 The Responsible Person designation is **personal to me** and **cannot be delegated or transferred** without:
- Formal regulatory approval in each of the 37 jurisdictions;
- Re-registration of all products with the new Responsible Person;
- Notification to all relevant regulatory authorities;
- Processing time of several months per jurisdiction.

3.5.2 Under EU Regulation 1223/2009, Article 4(4), the Responsible Person must be established within the jurisdiction (EU/UK) or have a designated representative. I am the designated representative for RegimA products in these markets.

### 3.6 Direct and Immediate Impact of the Interdict

3.6.1 The interdict granted on 19 August 2025 **prevents me from:**
- Accessing business premises where regulatory documentation is stored;
- Accessing computer systems containing CPNP login credentials and product data;
- Accessing product formulation data and safety assessment documentation;
- Accessing manufacturing records and GMP compliance documentation;
- Accessing regulatory correspondence and submission records;
- Communicating with regulatory authorities on behalf of the businesses.

3.6.2 **This is Not Speculation - This is Direct Legal Consequence:**

Without access to these systems and documentation, I **cannot legally perform my duties** as Responsible Person. The regulatory framework **does not provide for temporary suspension** of these duties. The obligations are **continuous and immediate**.

3.6.3 **Compliance Crisis in 37 Jurisdictions:**

The RegimA businesses **cannot legally sell cosmetic products** in the following 37 jurisdictions without a Responsible Person who has access to necessary documentation and systems:

**European Union (27 jurisdictions):**
Austria, Belgium, Bulgaria, Croatia, Cyprus, Czech Republic, Denmark, Estonia, Finland, France, Germany, Greece, Hungary, Ireland, Italy, Latvia, Lithuania, Luxembourg, Malta, Netherlands, Poland, Portugal, Romania, Slovakia, Slovenia, Spain, Sweden

**Other Jurisdictions (10):**
United Kingdom, Norway, Switzerland, Iceland, [list remaining 6 jurisdictions]

3.6.4 **Potential Consequences (Annexure JF-RP2 - Regulatory Risk Analysis):**
- Immediate suspension of sales in non-compliant jurisdictions;
- Regulatory penalties and fines (up to €[amount] per violation under EU law);
- Product recalls mandated by regulatory authorities;
- Loss of market access potentially affecting **R[amount] in annual revenue**;
- Reputational damage in international markets;
- **Criminal liability** for continued sales without proper Responsible Person designation.

3.6.5 **Timeline for Compliance Restoration:**

If the interdict remains in place and a new Responsible Person must be designated:
- Identification and appointment of qualified replacement: 1-2 months;
- Regulatory notification in 37 jurisdictions: 2-4 months;
- Re-registration of all products: 3-6 months per jurisdiction;
- **Total estimated timeline: 6-12 months;**
- **Estimated cost: R[amount]** (regulatory fees, consultant fees, lost sales).

### 3.7 Material Non-Disclosure by Applicant

3.7.1 The Applicant **failed to disclose any of the above facts** in his ex parte application.

3.7.2 Had this Honourable Court been aware that the interdict would create **immediate regulatory non-compliance in 37 international jurisdictions** and expose the businesses to substantial penalties and loss of market access, the Court would likely have:
- **(a) Refused to grant the interdict;** or
- **(b) Crafted different relief** that preserved my ability to perform non-delegable legal duties.

3.7.3 This material non-disclosure undermines the foundation of the ex parte interdict.

⚠️ **STRATEGIC NOTE:** This section establishes the most critical material non-disclosure. Ensure all regulatory documentation (Annexure JF-RP1) and risk analysis (Annexure JF-RP2) are comprehensive and properly referenced.

---

## 4. JURISDICTION

### AD PARAGRAPH 4

4.1 I admit that this Court has jurisdiction to determine this matter.

---

## 5. LOCUS STANDI

### AD PARAGRAPH 5

5.1 It is admitted that the Applicant purports to rely on section 162(2) of the Companies Act, and that he is a director and shareholder of the Third Respondent, being RegimA Worldwide Distribution (Pty) Ltd.

5.2 It is, however, denied that the Applicant is a member of the Third Respondent, as the said entity is a company and not a close corporation.

5.3 The Applicant's standing to bring this application is noted, but his conduct in bringing this application (including material non-disclosures in the ex parte application) demonstrates abuse of process rather than genuine concern for corporate welfare.

---

## 6. CORPORATE STRUCTURE

### AD PARAGRAPH 6 TO 6.5

6.1 The contents of paragraphs 6 to 6.5 of the founding affidavit are admitted.

---

## 7. RESPONSE TO ALLEGATIONS OF FINANCIAL MISCONDUCT

### 7.1 Accountant's Attendance

### AD PARAGRAPH 7 TO 7.1

7.1.1 The contents herein are admitted insofar as Daniel Bantjes attended the corporations' office for various tax-related administration.

7.1.2 However, it is denied that his observations constitute evidence of financial misconduct. Mr. Bantjes' role is routine tax preparation and compliance, not forensic investigation.

7.1.3 The Applicant characterizes normal documentation requests during tax season as "discrepancies" and "irregular payments" without any proper investigation or forensic analysis.

### 7.2 Alleged IT Expense Discrepancies

🟢 **ENHANCED CONTENT - EXPLOIT PETER'S RESTRICTION OF ACCESS**

### AD PARAGRAPH 7.2 TO 7.5

7.2.1 The contents of these paragraphs are denied. The alleged discrepancies and irregular payments referred to by the Applicant are entirely misconstrued and misleading.

### 7.2.2 Context: International Operations Requiring Substantial IT Infrastructure

The RegimA businesses operate across **37 international jurisdictions**, including all 27 European Union member states, the United Kingdom, and [list other 9 jurisdictions].

This international scope requires substantial IT infrastructure, including:

**(a) Regulatory Compliance Systems:**
- CPNP (Cosmetic Products Notification Portal) access and management;
- Product Information File (PIF) database systems;
- Safety assessment and toxicological evaluation platforms;
- Regulatory submission and tracking systems for 37 jurisdictions.

**(b) Business Operations Systems:**
- International e-commerce platforms and payment processing;
- Multi-jurisdiction inventory and logistics management;
- Customer relationship management (CRM) systems;
- Enterprise resource planning (ERP) systems;
- Cloud storage and data backup systems.

**(c) Communications and Collaboration:**
- International telecommunications and video conferencing;
- Email and collaboration platforms for distributed teams;
- Translation and localization services;
- Technical support and IT security services.

7.2.3 The IT expenses cited by the Applicant (R6,738,007.47 for 2024 and R2,116,159.47 for 2025 year-to-date) must be understood in this context of substantial international operations across 37 jurisdictions.

7.2.4 For a business of this international scope and regulatory complexity, these IT expenses are not unusual or excessive, but rather **necessary and appropriate**.

### 7.2.5 The Applicant's Unilateral Actions Created the Documentation "Problem"

🔵 **NEW CONTENT - CRITICAL WEAKNESS EXPLOITATION**

7.2.6 In June 2025, the Applicant **unilaterally cancelled all business bank cards**, including those used by the Second Respondent for IT-related subscriptions and services.

7.2.7 This unilateral cancellation caused immediate disruption to business operations, including:
- Suspension of essential IT services and subscriptions;
- Loss of access to cloud-based systems and data;
- Interruption of regulatory compliance systems;
- Disruption of international communications and operations.

7.2.8 Following the card cancellations, the Applicant then requested invoices and documentation for IT expenses.

7.2.9 However, the Applicant **simultaneously:**
- **(a)** Restricted the Second Respondent's access to systems containing the requested documentation (System access logs, **Annexure JF-SAL1**);
- **(b)** Restricted access to email accounts containing vendor correspondence and invoices (Email access logs, **Annexure JF-EAL1**);
- **(c)** Restricted access to financial systems containing transaction records (Financial system logs, **Annexure JF-FSL1**).

7.2.10 The Second Respondent provided the documentation that was accessible despite these restrictions (Correspondence, **Annexure JF-CORR1**).

7.2.11 The Applicant then characterized the expenses as "unexplained" - but this characterization is **misleading** because:
- **(a)** The Applicant himself restricted access to the systems containing the documentation;
- **(b)** The Second Respondent provided available documentation;
- **(c)** The Applicant deemed the provided documentation "insufficient" without specifying what additional information was required;
- **(d)** The Applicant never restored access to allow comprehensive documentation gathering.

7.2.12 **The Applicant cannot restrict access to documentation systems, then claim documentation doesn't exist, and use that as a basis for allegations of financial misconduct.**

⚠️ **STRATEGIC NOTE:** Ensure system access logs (Annexures JF-SAL1, JF-EAL1, JF-FSL1) clearly show dates and times of access restrictions imposed by Peter. Correspondence (Annexure JF-CORR1) should demonstrate Daniel's cooperation.

---

### 7.3 Card Cancellations and Invoice Requests

### AD PARAGRAPH 7.6

7.3.1 The allegations in this paragraph are denied. The Second Respondent did not fail to account for transactions.

7.3.2 On the contrary, the evidence (including the Applicant's own annexure PF7) shows the Second Respondent actively clarifying the accounts and seeking access to supporting documents that had been **unilaterally restricted by the Applicant**.

---

### 7.4 Subscriptions and Services Halted

### AD PARAGRAPH 7.7 TO 7.8

7.4.1 It is admitted that certain subscriptions were halted as a result of the Applicant's unilateral cancellation of the relevant company bank cards.

7.4.2 The Second Respondent did not, in any way, adopt a "superior" position as alleged. On the contrary, he at all times acted cooperatively and professionally in attempting to resolve the disruption **caused by the Applicant's unilateral actions**.

---

### 7.5 Communications with Second Respondent

### AD PARAGRAPH 7.9 TO 7.11

7.5.1 The contents hereof are denied. The annexure referred to as PF7 does not, as alleged, confirm "all of the above."

7.5.2 On the contrary, the communications contained therein demonstrate that the Second Respondent and his assistant repeatedly provided the Applicant and his representatives with the necessary information and documentation, to the extent accessible given the Applicant's system restrictions.

---

### 7.6 Alleged Interference with Staff

### AD PARAGRAPH 7.12 TO 7.13

7.6.1 The contents hereof are denied. It is evident from PF7 that the Second Respondent engaged appropriately and transparently with staff members and did nothing improper.

7.6.2 The Applicant's own version, when read together with the annexure, undermines his allegations.

---

### AD PARAGRAPH 7.14 TO 7.15

7.7.1 The contents herein are denied. The alleged "interference" did not continue as the Second Respondent fully complied with all reasonable requests made of him.

7.7.2 Any suggestion that his transparency was not in the interests of the corporations is both illogical and ironic, as the Second Respondent provided all information accessible to him despite the Applicant's restrictions.

---

### 7.8 The R500,000 Director's Loan Payment

🟢 **ENHANCED CONTENT - CRITICAL: EXPLOIT PETER'S INCONSISTENCY**

### AD PARAGRAPH 7.16 TO 7.17

7.8.1 It is admitted that I approached the Seventh and Eighth Respondents to obtain replacement bank cards, as I had no knowledge or understanding of the reasons why the existing cards had been cancelled.

7.8.2 It appeared to me to be a routine administrative step to request new cards once the previous ones were cancelled.

### AD PARAGRAPH 7.18 TO 7.20

🔵 **NEW CONTENT - DIRECTOR LOAN ACCOUNT STRUCTURE**

### 7.8.3 Director Loan Account Structure

7.8.3.1 The RegimA businesses maintain director loan accounts for all directors, including the Applicant, myself, and the Second Respondent.

7.8.3.2 As of [date], the director loan account balances (amounts owed by companies to directors) were:
- **Applicant: R[X] million** (Annexure **JF-DLA1**)
- **First Respondent (myself): R[X] million** (Annexure **JF-DLA2**)
- **Second Respondent: R[X] million** (Annexure **JF-DLA3**)

7.8.3.3 These substantial credit balances demonstrate that the companies owe the directors large sums at all times, accumulated over [X] years of operations.

### 7.8.4 Established Practice for Director Loan Transactions

7.8.4.1 For the entire history of the RegimA businesses ([X] years), director-company transactions have been processed according to the following **established practice:**
- Transactions are clearly marked on bank statements with appropriate references;
- Bank feeds automatically allocate transfers to corresponding director loan accounts;
- Reconciliation occurs during regular accounting processes;
- **Formal board resolutions are NOT required for routine director loan account transactions.**

7.8.4.2 This practice has been **accepted and utilized by all directors, including the Applicant**, throughout the history of the businesses.

### 7.8.5 The R500,000 Payment on 16 July 2025

7.8.5.1 On or about 16 July 2025, a payment of R500,000 was processed from [company name] to [recipient/account].

7.8.5.2 This payment was clearly marked on the bank statement as **[exact reference]** (Bank statement, **Annexure JF-BS1**).

7.8.5.3 The payment was allocated to the appropriate director loan account in accordance with established practice (Accounting records, **Annexure JF-AR1**).

7.8.5.4 This transaction was **entirely consistent with the established practice** that has operated successfully for [X] years and that the Applicant has accepted and utilized throughout that period.

### 7.8.6 The Applicant's Inconsistent Position

🔵 **NEW CONTENT - CRITICAL WEAKNESS EXPLOITATION**

7.8.6.1 The Applicant now characterizes the R500,000 payment as an unauthorized "birthday gift" and uses it as a basis for this interdict application.

7.8.6.2 However, **the Applicant himself has received similar payments** from director loan accounts without formal board resolutions on numerous occasions, including:
- **[Date 1]: R[amount]** - [Reference] (Bank statement, **Annexure JF-PA1**)
- **[Date 2]: R[amount]** - [Reference] (Bank statement, **Annexure JF-PA2**)
- **[Date 3]: R[amount]** - [Reference] (Bank statement, **Annexure JF-PA3**)
- **[Date 4]: R[amount]** - [Reference] (Bank statement, **Annexure JF-PA4**)

7.8.6.3 The Applicant **never objected to this practice**, never requested formal board resolutions for his own withdrawals, and never characterized such transactions as "unauthorized" or improper until [date/event].

7.8.6.4 **The Applicant's sudden objection to the R500,000 payment, despite years of accepting and utilizing the identical practice for his own benefit, is fundamentally inconsistent and demonstrates that this allegation is pretextual.**

### 7.8.7 Timing Demonstrates Pretext

7.8.7.1 The R500,000 payment occurred on **16 July 2025**.

7.8.7.2 The Applicant first consulted attorneys on or about **5 August 2025** (20 days after the payment).

7.8.7.3 The Applicant filed this ex parte interdict application on **13 August 2025** (28 days after the payment).

7.8.7.4 This timeline demonstrates that **the R500,000 payment was used as a pretext** for the interdict application, rather than representing genuine concern about unauthorized transactions.

⚠️ **STRATEGIC NOTE:** This is a CRITICAL section. Ensure you have:
- Director loan account statements for all three directors (Annexures JF-DLA1, JF-DLA2, JF-DLA3)
- Bank statement for 16 July 2025 with clear reference (Annexure JF-BS1)
- Accounting records showing allocation (Annexure JF-AR1)
- MINIMUM 4 examples of Peter's own similar withdrawals (Annexures JF-PA1 through JF-PA4)
- Timeline documentation

---

## 8. RESPONSE TO IT EXPENSE ALLEGATIONS

### AD PARAGRAPH 8 TO 8.3

8.1 The contents hereof are denied. When examining annexures PF9 and PF10, it is clear that the payments reflected therein relate to legitimate and bona fide business expenses incurred in the ordinary and lawful course of business.

8.2 These expenses were duly authorized, properly recorded, and paid for operational requirements of an international business operating across 37 jurisdictions.

### AD PARAGRAPH 8.4

8.3 The contents hereof are admitted only to the extent that the total amount of R6,738,007.47 for the 2024 tax year reflects legitimate business expenses incurred under this category.

8.4 These expenses were properly recorded and accounted for in the company's financials, and there is nothing improper, irregular, or unexplained about them when understood in the context of international operations.

### AD PARAGRAPH 8.5

8.5 The contents hereof are similarly admitted to the extent that the total sum of R2,116,159.47 for the 2025 tax year is correct.

8.6 However, it is denied that these amounts are questionable or unexplained. The expenses are all legitimate, business-related disbursements that are necessary for international regulatory compliance and operations.

### AD PARAGRAPH 8.6

8.7 The contents hereof are denied. The reference to the "birthday gift" is misplaced and misleading. The item in question was not a "gift" at all, but rather a **director's loan** advanced in accordance with established practice.

### AD PARAGRAPH 8.7

8.8 The contents hereof are denied. While it is correct that some of the expenses were paid to international suppliers, these were all legitimate business expenditures incurred for the company's operational needs, including software subscriptions, IT infrastructure, and technical services required for international regulatory compliance.

### AD PARAGRAPH 8.8 TO 8.10

8.9 The contents hereof are denied. The alleged message from the bank (annexure PF11) merely indicates that approximately 80% of the permissible annual foreign quota had been utilized - which is entirely consistent with normal international business operations.

8.10 The Applicant's characterization of this as evidence of misconduct is misleading and unsupported.

---

## 9. RESPONSE TO ALLEGATIONS OF FINANCIAL MISCONDUCT

### AD PARAGRAPH 9 TO 9.3

9.1 The contents hereof are denied. The allegation of "substantial financial misconduct" is wholly unfounded, unsubstantiated, and devoid of any factual or evidentiary support.

9.2 No act or omission on the part of any of the Respondents constitutes misconduct of any nature, whether financial or otherwise.

### AD PARAGRAPH 9.4

9.3 The contents hereof are denied completely. I do not, and have never, aided or abetted my son in any alleged misconduct whatsoever.

9.4 The allegations of misappropriation of funds are false, unsubstantiated, and without any factual basis.

9.5 My son has at all times acted in the best interests of the companies and in accordance with established business practices that the Applicant himself participated in and benefited from for [X] years.

---

## 10. RESPONSE TO DELINQUENCY ALLEGATIONS

### AD PARAGRAPH 10 TO 10.3

10.1 The contents hereof are admitted only to the extent that they accurately reflect the relief sought by the Applicant under Part B of the notice of motion.

10.2 Save as aforesaid, the remaining contents are denied.

### AD PARAGRAPH 10.4

10.3 The contents hereof are denied. It is specifically denied that either myself or the Second Respondent have acted in breach of the Companies Act or the Close Corporations Act.

10.4 At all times, we have conducted ourselves in full compliance with our fiduciary duties, statutory obligations, and the principles of good corporate governance.

### AD PARAGRAPH 10.5 TO 10.10.23

10.5 The contents hereof are admitted only to the extent that they accurately reflect the provisions of the Companies Act and the Close Corporations Act.

10.6 However, it is vehemently denied that there exists any factual basis for the application of these provisions to the First or Second Respondents.

10.7 The Applicant has failed to establish:
- Any gross abuse of position;
- Any intentional or grossly negligent harm to the companies;
- Any gross negligence, willful misconduct, or breach of trust;
- Any personal benefit obtained in conflict with corporate interests;
- Any actual loss suffered by the companies.

### AD PARAGRAPH 10.11

10.8 The contents hereof are noted only to the extent that the Applicant is entitled to seek such relief as he deems appropriate.

10.9 However, it is vehemently denied that there exists any factual or legal basis for the declaration of delinquency or probation in respect of either myself or the Second Respondent.

### AD PARAGRAPH 10.12

10.10 The contents hereof are denied. There have been no transgressions or losses caused by either myself or the Second Respondent.

10.11 To the contrary, all expenditures and financial decisions undertaken were legitimate business transactions, properly authorized and recorded in accordance with established practice.

### AD PARAGRAPH 10.13

10.12 The contents hereof are likewise denied. It is false and misleading to allege that "significant sums of money cannot be accounted for."

10.13 Every transaction can be verified through supporting documentation, including invoices, bank statements, and accounting entries.

10.14 Any alleged discrepancies stem not from misconduct by the Respondents, but from the Applicant's unilateral restriction of access to documentation systems.

---

## 11. RESPONSE TO UK OPERATIONS ALLEGATIONS

### AD PARAGRAPH 11 TO 11.5

11.1 The contents hereof are admitted to the extent that the Applicant, myself, and our son are currently registered as directors of RegimA UK Ltd.

11.1.1 However, the characterization of Daniel's directorship as a formal "appointment" requires clarification: Daniel's directorship arose from his **rescue of the UK business** following the Chesno fraud and the Applicant's abandonment of the failing entity, not from a traditional appointment process. (See detailed explanation at paragraph 129 below.)

11.2 It is clarified that RegimA UK Ltd is **not currently operating as a Head Office**. The entity has been a **dormant holding company since 2015** following the fraud perpetrated by Isaac Chesno. The company and its subsidiaries hold accumulated tax losses exceeding **GBP 650,000**, making it worthwhile to maintain and eventually restore them to trading status in the long term.

### AD PARAGRAPH 11.6 TO 11.9

11.3 The contents hereof are denied in their entirety. The Applicant provides no supporting proof or documentary evidence to substantiate any of the allegations made herein.

11.4 These averments amount to nothing more than blanket statements, speculative in nature, and entirely devoid of factual foundation.

---

## 129. ISAAC CHESNO FRAUD AND DANIEL'S RESTORATION OF UK OPERATIONS

🔵 **NEW CONTENT - CORRECTING MATERIAL MISSTATEMENT**

129.1 The Applicant's reference to the former UK managing director, Isaac Chesno, requires clarification and correction of the record.

129.2 **Isaac Chesno's Fraud:**

129.2.1 Isaac Chesno, the former UK managing director, **committed massive fraud** against RegimA UK Ltd.

129.2.2 Mr. Chesno misappropriated **over £500,000 (five hundred thousand pounds sterling)** from the UK company.

129.2.3 Following discovery of the fraud, Mr. Chesno **disappeared** and could not be located for prosecution or recovery proceedings.

129.2.4 The fraud left RegimA UK Ltd in **substantial debt** and on the verge of insolvency.

129.2.5 Documentary evidence of the fraud includes:
- Forensic accounting reports (Annexure **JF-CHESNO1**);
- Bank statements showing unauthorized transfers (Annexure **JF-CHESNO2**);
- Police reports and fraud investigation records (Annexure **JF-CHESNO3**);
- Insolvency assessment as of [date] (Annexure **JF-CHESNO4**).

129.3 **The Reality: Daniel's Rescue of an Abandoned Business:**

129.3.1 The characterization that Daniel was "appointed as managing director" fundamentally mischaracterises what actually occurred. The reality is:

129.3.2 **Peter's Pattern of Business Conduct:**

129.3.2.1 The Applicant (Peter) had entered into an unconditional multi-decade contract with Isaac Chesno regarding the UK operations.

129.3.2.2 When Chesno committed fraud and the business faced insolvency, the Applicant **abandoned the struggling UK business** at the first sign of serious trouble.

129.3.2.3 The Applicant then sought to blame others for the crisis he had enabled through his initial decision to enter unconditional agreements with unsuitable parties.

129.3.3 **Daniel's Business Rescue - Not a Traditional "Appointment":**

129.3.3.1 Following the Chesno fraud and the Applicant's abandonment of the failing business, the Second Respondent (Daniel) **stepped in to rescue RegimA UK Ltd from insolvency** and restore it to financial viability.

129.3.3.2 There was no traditional "authority to appoint" in the formal sense that the term "appointed" suggests. Rather, this was a **business rescue and acquisition situation** where Daniel took responsibility for a failing entity that others (including the Applicant) had abandoned.

129.3.3.3 This was **not an isolated incident** but part of a broader pattern over the years: the Applicant would sign unconditional multi-decade contracts with strangers, and when problems inevitably arose, Daniel would rescue the failing operations while the Applicant blamed him for "letting it happen."

<<<<<<< HEAD
129.3.3 The Second Respondent undertook an **ongoing restoration effort** to:
- Manage the company's transition to dormant status while preserving its legal structure;
- Gradually repay creditors of RegimA UK Ltd and its subsidiaries using profits from new business ventures;
- Preserve the accumulated tax losses (exceeding GBP 650,000) which make restoration to trading status worthwhile in the long term;
=======
129.3.4 **Daniel's Eight-Year Restoration Effort:**

129.3.4.1 The Second Respondent undertook an **eight-year restoration effort** to:
- Repay the debts created by Chesno's fraud;
- Rebuild customer and supplier relationships damaged by the fraud;
- Restore the company's reputation in UK markets;
>>>>>>> 04ee283b
- Implement proper financial controls to prevent future fraud;
- Maintain the company structure for eventual return to trading operations when financially viable.

<<<<<<< HEAD
129.3.4 The Second Respondent established RegimA UK Ltd as a **dormant holding company since 2015**, protecting the substantial accumulated tax losses (exceeding GBP 650,000) which provide significant value for future restoration to trading status. Daniel started several new companies and is **gradually using the profits from these new ventures to pay creditors** of RegimA UK Ltd and its subsidiaries as often as possible.

129.3.5 Documentary evidence of this restoration effort includes:
- Companies House filings showing dormant company status from 2015 onwards (Annexure **JF-RESTORE1**);
- Documentation of accumulated tax losses exceeding GBP 650,000 (Annexure **JF-RESTORE2**);
- Correspondence with creditors showing periodic debt repayment from Daniel's new venture profits (Annexure **JF-RESTORE3**);
- Evidence of Daniel's new business ventures established to generate funds for creditor repayment (Annexure **JF-RESTORE4**).
=======
129.3.4.2 As of [date], the Second Respondent successfully restored RegimA UK Ltd to **break-even operations**, a remarkable achievement given the magnitude of the fraud and debt he inherited after the Applicant's abandonment.

129.3.5 **The Pattern Across Multiple Businesses:**

129.3.5.1 The UK situation with Chesno is **not an isolated incident** but exemplifies a recurring pattern in the RegimA businesses:
- The Applicant signs unconditional multi-decade contracts with individuals without adequate due diligence;
- When those individuals prove unsuitable or problems arise, the Applicant abandons the struggling business;
- Daniel steps in to rescue the failing operation;
- The Applicant later blames Daniel for the problems that arose from the Applicant's own decisions.

129.3.5.2 This pattern has repeated across **various businesses acquired over the years** when original parties "jumped ship" and Daniel rescued the operations. The characterization of these rescues as formal "appointments" fundamentally misrepresents the nature of Daniel's involvement.

129.3.6 Documentary evidence of this restoration includes:
- Financial statements showing progressive debt reduction from [year] to [year] (Annexure **JF-RESTORE1**);
- Management accounts demonstrating return to break-even (Annexure **JF-RESTORE2**);
- Correspondence with creditors showing debt repayment (Annexure **JF-RESTORE3**);
- Customer testimonials regarding restored service levels (Annexure **JF-RESTORE4**).
>>>>>>> 04ee283b

129.4 **The Applicant's Misleading Characterization:**

129.4.1 Every reference to "Daniel Faucitt was appointed as director of RegimA Ltd" is **misleading and fundamentally mischaracterises** the relationship between the companies and parties.

129.4.2 The Applicant's suggestion that Daniel's role "arose from alleged wrongdoing" is **deliberately misleading** and inverts the truth.

<<<<<<< HEAD
129.4.3 The Second Respondent's appointment was based on:
- **Crisis management capability** - ability to navigate a company through fraud-induced insolvency;
- **Financial acumen** - ability to structure dormant status to preserve tax losses and manage gradual creditor repayment;
- **Entrepreneurial skill** - ability to start new ventures generating profits for creditor repayment;
- **Integrity and trustworthiness** - precisely the qualities lacking in his predecessor;
- **Proven track record** - successfully preserving GBP 650,000+ tax losses while establishing new businesses to fund gradual debt recovery.
=======
129.4.3 The reality is that Daniel's involvement arose **because of someone else's wrongdoing** (Chesno's fraud) **combined with the Applicant's abandonment** of the failing business, not from any wrongdoing by Daniel.

129.4.4 The characterization as a formal "appointment" obscures the true nature of the situation:
- **Crisis management capability** - ability to rescue an insolvent company;
- **Financial acumen** - ability to manage debt repayment over 8 years;
- **Operational expertise** - ability to restore business operations;
- **Integrity and trustworthiness** - precisely the qualities lacking in his predecessor;
- **Proven track record** - successfully achieving break-even after inheriting £500K+ fraud debt that resulted from the Applicant's abandoned business decisions.
>>>>>>> 04ee283b

129.5 **Relevance to Current Proceedings:**

129.5.1 The Chesno fraud, the Applicant's abandonment, and Daniel's successful business rescue are directly relevant to this matter because they demonstrate:

**(a) Daniel's Competence:** The strategic management of RegimA UK Ltd as a dormant holding company to preserve substantial tax losses, combined with establishing new ventures to generate profits for gradual creditor repayment, demonstrates Daniel's business competence and contradicts the Applicant's allegations of financial mismanagement.

<<<<<<< HEAD
**(b) Daniel's Integrity:** Daniel could have walked away from the fraud-damaged UK company; instead, he has maintained it as a dormant holding company since 2015, started new business ventures, and is gradually using profits from those ventures to repay creditors, demonstrating long-term commitment to the RegimA businesses and their stakeholders.
=======
**(b) Daniel's Integrity:** Daniel could have walked away from the fraud-damaged UK company that the Applicant had abandoned; instead, he spent 8 years restoring it, demonstrating commitment to the RegimA businesses.

**(c) The Applicant's Pattern of Conduct:** The UK situation exemplifies the Applicant's recurring pattern - signing unconditional multi-decade contracts with unsuitable parties, abandoning businesses at the first sign of trouble, then blaming Daniel. **This is precisely what is happening in the current proceedings.**

**(d) Applicant's Bad Faith:** The Applicant's deliberate mischaracterization of Daniel's business rescue as a formal "appointment arising from alleged wrongdoing" demonstrates the Applicant's willingness to distort facts to support his narrative.

**(e) Pattern of Misrepresentation:** Just as the Applicant misrepresents Daniel's rescue of abandoned businesses as formal "appointments," he misrepresents the R500,000 payment, the IT expenses, and the settlement agreement.
>>>>>>> 04ee283b

129.6 **The Applicant's Knowledge and Participation:**

129.6.1 The Applicant was **fully aware** of the Chesno fraud at the time it occurred - it was a crisis in a business where he had signed the unconditional contract with Chesno.

129.6.2 The Applicant was **fully aware** that he had abandoned the failing UK business and that Daniel stepped in to rescue it.

129.6.3 The Applicant was **fully aware** of Daniel's eight-year restoration effort and benefited from Daniel's rescue of the failing business.

<<<<<<< HEAD
129.6.2 The Applicant was **fully aware** of Daniel's strategy to maintain RegimA UK Ltd as a dormant holding company and gradually repay creditors using profits from new ventures.
=======
129.6.4 The Applicant **initially participated in decisions** regarding the UK company's recovery strategy before abandoning the troubled business to Daniel.
>>>>>>> 04ee283b

129.6.5 The Applicant's current mischaracterization of Daniel's business rescue as a formal "appointment" is therefore **deliberate and knowing**, not a mistake or misunderstanding.

129.6.6 The Applicant's attempt to now characterize Daniel's rescue efforts as "arising from wrongdoing" while concealing his own role in creating the crisis and abandoning the business demonstrates profound bad faith.

---

## 12. BREAKDOWN OF COLLABORATIVE BUSINESS MODEL

🟢 **ENHANCED CONTENT - SHOW PETER CAUSED BREAKDOWN**

### AD PARAGRAPH 12 TO 12.1

### 12.1 Historical Business Model - Collaborative and Successful

🔵 **NEW CONTENT**

12.1.1 For **[X] years**, the RegimA businesses operated with an informal but highly functional collaborative approach:
- **(a)** Directors consulted with each other on significant business decisions;
- **(b)** Major transactions were discussed among directors before implementation;
- **(c)** Disagreements were resolved through discussion and consensus;
- **(d)** All directors had visibility into business operations;
- **(e)** Financial transactions were transparent and clearly documented;
- **(f)** Trust and collaboration characterized the business relationships.

12.1.2 This collaborative model operated successfully for [X] years without significant issues, generating substantial revenue and building international operations across 37 jurisdictions.

12.1.3 **The Applicant was a full participant in and beneficiary of this collaborative model throughout its history.**

12.1.4 Evidence of this historical collaborative approach includes:
- Email correspondence from [date range] showing collaborative decision-making (**Annexure JF-HIST1**);
- Examples of directors consulting each other before significant transactions (**Annexure JF-HIST2**);
- Historical financial records showing transparent, clearly marked transactions (**Annexure JF-HIST3**);
- [X] years of successful operation without formal governance disputes.

### 12.2 Systematic Breakdown of Collaborative Model - Caused by Applicant

🔵 **NEW CONTENT - CRITICAL WEAKNESS EXPLOITATION**

12.2.1 The breakdown of the collaborative business model was **not caused by the First and Second Respondents**, but rather by the Applicant's systematic actions to exclude directors and concentrate control in a non-director employee.

### 12.2.2 Ms. Rynette Farrar's Expanding Access

Ms. Rynette Farrar was initially engaged as a bookkeeper for the RegimA businesses. However, the Applicant systematically expanded her access and authority far beyond this role:

**(a) System Access:**
- On [date], the Applicant granted Ms. Farrar access to all business financial software systems (Email, **Annexure JF-RF1**);
- On [date], the Applicant provided her with **all of his passwords and login credentials** (Email, **Annexure JF-RF2**);
- She now has access to: [list specific systems].

**(b) Banking Authority:**
- On [date], Ms. Farrar was granted signatory authority on [list specific bank accounts] (Bank authorization forms, **Annexure JF-RF3**);
- She can initiate transactions **without requiring co-director approval**;
- She can transfer funds between accounts **unilaterally**.

**(c) Customer and Vendor Communications:**
- Ms. Farrar can email customers directly without director oversight;
- She can communicate with vendors and make commitments on behalf of the businesses;
- She operates without any accountability to other directors.

### 12.2.3 Current Extent of Ms. Farrar's Access

As of the date of this affidavit, Ms. Rynette Farrar, a **non-director bookkeeper**, has:
- Access to **every business bank account**;
- **All of the Applicant's passwords and login credentials**;
- **Signatory authority on multiple accounts**;
- Ability to initiate transactions **without director approval**;
- Ability to email customers and transfer funds **unilaterally**;
- Unfettered access to all books of account, customer lists, and financial records.

12.2.4 This level of access and authority for a non-director employee is **unprecedented** in the [X]-year history of the RegimA businesses.

### 12.2.5 Concurrent Exclusion of Directors

Concurrent with Ms. Farrar's expanding access, the Applicant systematically excluded the First and Second Respondents from business oversight:

- **(a)** On [date], my access to [specific system] was restricted (Access logs, **Annexure JF-EX1**);
- **(b)** The Second Respondent's access to [specific system] was restricted on [date] (Access logs, **Annexure JF-EX2**);
- **(c)** When we raised concerns about unclear transactions, the Applicant characterized our concerns as **"interference"** and defended Ms. Farrar's actions (Email dated [date], **Annexure JF-EX3**);
- **(d)** The Applicant stated we should not **"question Rynette"** and that he **"trusts her completely"** (Email dated [date], **Annexure JF-EX4**).

### 12.2.6 The Applicant's Actions Caused the Breakdown

The breakdown of the collaborative business model was caused by:
- The Applicant's systematic transfer of control to a non-director employee;
- The Applicant's concurrent exclusion of directors from oversight;
- The Applicant's characterization of director oversight as "interference";
- The Applicant's replacement of collaborative decision-making with unilateral control.

12.2.7 **This interdict application represents the culmination of this systematic exclusion** - the Applicant now seeks to completely remove directors from the businesses while maintaining total control through Ms. Farrar.

⚠️ **STRATEGIC NOTE:** Ensure comprehensive documentation of:
- Historical collaborative practices (Annexures JF-HIST1, JF-HIST2, JF-HIST3)
- Rynette's expanding access (Annexures JF-RF1, JF-RF2, JF-RF3)
- Director exclusion (Annexures JF-EX1, JF-EX2, JF-EX3, JF-EX4)

---

### AD PARAGRAPH 12.2

12.3 The Applicant's allegations of misappropriation and irregular fund outflows are denied in their entirety.

12.4 All company transactions were legitimate business expenses, properly authorized and recorded in accordance with established practice.

### AD PARAGRAPH 12.3

12.5 The contents hereof are denied. The Applicant's unilateral actions have created the very disruption he now complains about.

### AD PARAGRAPH 12.4

12.6 The contents hereof are denied. The Applicant's characterization of the situation is misleading and self-serving.

---

## 13. RESPONSE TO URGENCY ALLEGATIONS

### AD PARAGRAPH 13 TO 13.1

13.1 The Applicant's allegations of urgency are denied.

13.2 The alleged issues have existed since June 2025 (when the Applicant cancelled the cards), yet the Applicant waited until August 2025 to file this application.

13.3 This delay demonstrates a lack of genuine urgency.

### AD PARAGRAPH 13.2 TO 13.2.2

13.4 The Applicant's material non-disclosures in the ex parte application undermine any claim to urgency or good faith.

13.5 The timing of events - particularly the settlement agreement signed 8 days before the interdict - suggests strategic litigation rather than genuine concern about financial misconduct.

### AD PARAGRAPH 13.3

13.6 The contents hereof are denied.

### AD PARAGRAPH 13.4

13.7 The contents hereof are denied.

### AD PARAGRAPH 13.5

13.8 The contents hereof are denied.

### AD PARAGRAPH 13.6 TO 13.7

13.9 The Applicant's claims regarding irreparable harm are denied.

13.10 The businesses continue to operate, and any disruption has been caused by the Applicant's own unilateral actions, not by the Respondents.

---



---

## 13A. SETTLEMENT AGREEMENT MANIPULATION (JF5)

## UPDATED PARAGRAPH 48 - SETTLEMENT AGREEMENT MANIPULATION

🔵 **NEW CONTENT - CRITICAL MATERIAL NON-DISCLOSURE**

### Background: Settlement Agreement JF5

48.1 On or about 11 August 2025, the Applicant's attorneys (ENS) produced two draft settlement agreements for review and signature. One dealt with a forensic audit (JF4) and the other with medical testing (JF5).

48.2 The JF5 agreement, as initially presented for our review, provided that all three parties (the Applicant, myself, and the Second Respondent) would undergo psychiatric evaluations by mid-October 2025 and drug screening (hair-follicle tests) by early October 2025.

### Material Changes Made Without Disclosure

🔵 **CRITICAL: LAST-MINUTE MANIPULATION**

48.3 I must bring to this Honourable Court's urgent attention that **material changes were made to the JF5 agreement after our final review and immediately before signing, without proper disclosure to myself and the Second Respondent.**

48.4 **What We Actually Saw During Review:**

48.4.1 The agreement initially reviewed by myself and the Second Respondent stated that:
- The professionals conducting the assessments would be jointly selected by the **"parties"** themselves;
- Failing agreement between the parties, professionals would be appointed by **[mechanism to be determined]**;
- Each party would bear their own costs;
- The resulting reports would be furnished to the parties.

48.4.2 We did **NOT** see any reference to the "Gauteng Family Law Forum" in the version we reviewed. This reference appears to have been added in the final version as part of the "details for the attorneys" that were supposedly just administrative additions.

48.4.3 This structure was consistent with our understanding that this was a **private agreement of voluntary participation between the parties** - not a court-ordered process.

48.4.4 The purpose of having a second, separate agreement (JF5) was specifically to satisfy the requirements of a **private, voluntary arrangement** between family members, given that:
- The Second Respondent and I are UK citizens and tax residents of the United Kingdom;
- Our legal capacity in South Africa is limited to economic agreements and taxation matters;
- We cannot vote or engage in South African civil procedures in general;
- A private agreement was necessary to accommodate these jurisdictional limitations.

48.5 **The Undisclosed Changes:**

48.5.1 After our final review, the attorneys stated they needed to "check with the Applicant if everything was acceptable" and then printed copies for signing.

48.5.2 The Second Respondent specifically asked: **"Has anything changed?"**

48.5.3 The attorneys responded: **"No, we just added the details for the attorneys."**

48.5.4 We interpreted this to mean administrative contact information or similar clerical additions.

48.5.5 However, **in the final documents presented for signature**, the following fundamental changes had been made without our knowledge:

**(a)** Every instance of **"parties"** had been changed to **"parties' attorneys"**;

**(b)** Control over selection of professionals was transferred from the parties themselves to their attorneys;

**(c)** A reference to the **"Gauteng Family Law Forum"** was added - this was likely part of what the attorneys meant by "adding the details for the attorneys," but we understood this to mean contact information, not substantive changes to the selection mechanism;

**(d)** The agreement now granted attorneys unilateral control over professional selection, with the Gauteng Family Law Forum as a backup if attorneys couldn't agree.

48.5.6 **Evidence of Last-Minute Copy-Paste:**

The final agreement contains **two separate clauses** stating that parties "will bear their own costs" - this duplication is consistent with last-minute copy-paste editing and suggests the attorney-related provisions were hastily inserted immediately before signing.

48.6 **Why These Changes Are Material:**

48.6.1 **Transfer of Control:** The change from "parties" to "parties' attorneys" fundamentally altered the nature of the agreement from a voluntary, party-controlled process to an attorney-controlled process.

48.6.2 **Removal of Neutral Arbiter:** The removal of the Gauteng Family Law Forum as the failsafe appointment mechanism eliminated the neutral third-party oversight that we had specifically negotiated.

48.6.3 **Jurisdictional Concerns Not Addressed:** Had these changes been disclosed during our review, we would have explained again that:
- We are UK tax residents with limited legal capacity in South Africa;
- We cannot participate in South African civil procedures in the general sense;
- The entire purpose of a separate, private agreement was to accommodate these limitations;
- Transferring control to South African attorneys defeats this purpose.

48.7 **Additional Undisclosed Scope Expansion:**

48.7.1 The agreement as signed also contained provisions for **additional services and "treatments"** that were never mentioned or discussed during negotiations.

48.7.2 We understood the agreement to provide for a **once-off evaluation event** - psychiatric assessment and drug screening, with reports furnished to the parties.

48.7.3 However, the final agreement appears to contemplate:
- Ongoing "treatments" of an unspecified nature;
- Additional services to be provisioned without term limits on scope or duration;
- Decisions to be made arbitrarily by professionals regarding the need for further procedures;
- An open-ended financial obligation for services never agreed to.

48.7.4 There was **no discussion whatsoever** of:
- Ongoing treatment obligations;
- Open-ended scope for additional procedures;
- Unspecified professionals having authority to mandate further services;
- Unlimited duration or cost exposure.

48.8 **Misrepresentation and Reliance:**

48.8.1 The attorneys' statement that "nothing changed" except "details for the attorneys" constituted a **material misrepresentation**.

48.8.2 We **relied on this false assurance** when signing the agreement.

48.8.3 Had we been informed of the actual changes, we would have:
- Refused to sign without further negotiation;
- Insisted on restoration of party control over professional selection;
- Insisted on retention of the Gauteng Family Law Forum failsafe mechanism;
- Sought clarification on scope, duration, and cost limitations;
- Obtained independent legal advice on the jurisdictional implications.

48.9 **Connection to Weaponization of Medical Testing:**

48.9.1 The manipulation of the JF5 agreement must be understood in the context of the Applicant's pattern of using medical testing as a control mechanism.

48.9.2 By transferring control to attorneys and removing neutral oversight, the agreement creates a framework where:
- Professionals can be selected who are predisposed to find "issues" requiring treatment;
- Disagreement with the Applicant's demands can be characterized as evidence of mental health problems;
- Open-ended "treatments" can be mandated at our expense;
- Refusal to comply can be used as evidence of "non-cooperation" or "mental instability."

48.9.3 This is consistent with the Applicant's historical pattern of weaponizing professional opinions to enforce compliance with his demands.

48.10 **Legal Consequences:**

48.10.1 The JF5 agreement was obtained through **fraud in the inducement**, specifically:
- Material changes were made after final review;
- The changes were concealed through false assurances;
- We relied on the attorneys' misrepresentation;
- We are now purportedly bound to terms we never agreed to.

48.10.2 I respectfully submit that the JF5 agreement should be declared **void or voidable** due to these fraudulent circumstances.

48.10.3 At minimum, the agreement should be reformed to reflect the terms we actually reviewed and agreed to:
- Party control over professional selection (not attorney control);
- Gauteng Family Law Forum as failsafe appointment mechanism;
- Once-off evaluation only (no ongoing treatments);
- Clear scope and cost limitations.

⚠️ **STRATEGIC NOTE:** This is a CRITICAL addition that exposes the manipulation of the settlement agreement. Ensure you have:
- Copy of the draft agreement as initially reviewed (if available)
- Copy of the final signed agreement showing the changes
- Witness statement from Daniel confirming the "Has anything changed?" exchange
- Documentation of UK tax residency and jurisdictional limitations
- Timeline showing settlement (11 Aug) → interdict filing (13 Aug) - only 2 days later

---

**EVIDENCE CHECKLIST FOR PARAGRAPH 48:**

☐ JF5 draft agreement (initial version reviewed)
☐ JF5 final agreement (signed version with changes)
☐ Comparison document highlighting all changes
☐ Daniel's witness statement re: "Has anything changed?" exchange
☐ UK tax residency documentation
☐ Legal opinion on jurisdictional limitations
☐ Timeline documentation (settlement date vs interdict filing date)
☐ Evidence of historical pattern of weaponizing medical testing (if available)



---

## 14. RESPONSE TO INTERIM RELIEF SOUGHT

### AD PARAGRAPH 14 TO 14.2

14.1 The interim relief granted was based on material non-disclosures by the Applicant.

14.2 Had the Court been aware of the full facts, the relief would not have been granted in its current form.

### AD PARAGRAPH 14.3

14.3 The contents hereof are denied.

### AD PARAGRAPH 14.4

14.4 The contents hereof are denied.

### AD PARAGRAPH 14.5

14.5 The contents hereof are denied.

---

## 15. CONCLUSION

### AD PARAGRAPH 15

15.1 For the reasons set out above, the Applicant's allegations are denied.

15.2 The ex parte interdict was obtained through material non-disclosure and should be set aside.

15.3 The Applicant's own conduct demonstrates that he is the party acting contrary to the interests of the businesses.

15.4 Recent developments further underscore the need for an independent forensic audit: the Fourth Respondent (RegimA Skin Treatments CC) and Sixth Respondent (Strategic Logistics CC) have recently produced invoices dating back to 2015, including invoices previously thought to be settled, together with demands for payment totaling approximately ZAR 20 million from the UK entity RegimA Dr H Ltd. The timing of these demands, following the data extraction from UK e-commerce platforms during March-June 2025, raises serious concerns about coordinated efforts to apply financial pressure and prevent legitimate legal action regarding GDPR and POPIA violations. The broadly defined orders of the interdict prevent the Respondents from accessing the company records necessary to respond to these demands, which further demonstrates why an independent forensic audit covering the full period and scope of operations is essential.

---

## 16. PRAYER

### AD PARAGRAPH 16 TO 16.5

16.1 I respectfully request that this Honourable Court:

16.1.1 Set aside the ex parte interdict granted on 19 August 2025;

16.1.2 Dismiss the Applicant's application with costs on the scale as between attorney and client;

16.1.3 Order that an independent forensic audit be conducted into all entities by an independent auditor appointed by the Court, with such audit to:
   - Cover the period from 2015 to 2025, including all cross-border flows and foreign exchange transactions for all companies in the group;
   - Be transparent to all parties and not inappropriately privilege any party;
   - Address recent invoice demands totaling approximately ZAR 20 million from the Fourth and Sixth Respondents to RegimA Dr H Ltd, which the Respondents are currently unable to properly investigate due to the broadly defined orders of the interdict that frustrate the ability to gather complete evidence required to substantiate certain facts;

16.1.4 Grant such further and/or alternative relief as this Honourable Court deems fit.

---

## ANNEXURE INDEX

⚠️ **CRITICAL: Ensure all annexures referenced in this affidavit are prepared and attached:**

### Responsible Person Documentation
- **JF-RP1:** Regulatory appointment letters (37 jurisdictions), CPNP registrations, PIFs
- **JF-RP2:** Regulatory risk analysis

### Director Loan Accounts
- **JF-DLA1:** Peter's director loan account statement
- **JF-DLA2:** Jax's director loan account statement
- **JF-DLA3:** Daniel's director loan account statement
- **JF-BS1:** Bank statement 16 July 2025 (R500K payment)
- **JF-AR1:** Accounting records showing allocation
- **JF-PA1 to JF-PA4:** Peter's own similar withdrawals (minimum 4 examples)

### System Access Restrictions
- **JF-SAL1:** System access logs showing restrictions
- **JF-EAL1:** Email access logs
- **JF-FSL1:** Financial system logs
- **JF-CORR1:** Correspondence showing Daniel provided documentation

### Historical Collaborative Model
- **JF-HIST1:** Historical emails showing collaboration
- **JF-HIST2:** Examples of consultative decisions
- **JF-HIST3:** Historical financial records

### Rynette Farrar's Expanding Access
- **JF-RF1:** Email granting system access
- **JF-RF2:** Email providing passwords
- **JF-RF3:** Bank authorization forms

### Director Exclusion
- **JF-EX1:** Jax's access restriction logs
- **JF-EX2:** Daniel's access restriction logs
- **JF-EX3:** Email characterizing oversight as "interference"
- **JF-EX4:** Email defending Rynette

---

## DEPONENT'S SIGNATURE

I certify that the contents of this affidavit are true and correct to the best of my knowledge and belief.

________________________
JACQUELINE FAUCITT
First Respondent

Signed and sworn to before me at _____________ on this _____ day of _____________ 2025.

________________________
COMMISSIONER OF OATHS

---

## SUMMARY OF CHANGES

### Critical Enhancements:

1. **Section 2 (Purpose):** Added comprehensive material non-disclosure framework
2. **Section 3 (Responsible Person):** Extensively detailed regulatory role and compliance crisis
3. **Section 7.2 (IT Expenses):** Added international operations context and Peter's restriction of access
4. **Section 7.8 (R500K Payment):** Added director loan account structure and Peter's inconsistency
5. **Section 12 (Breakdown):** Added historical collaborative model and Rynette's expanding access

### Strategic Focus:

- Material non-disclosure undermines ex parte interdict
- Peter's inconsistent conduct (accepted practices for years, now objects)
- Peter caused breakdown through Rynette empowerment and director exclusion
- Timing demonstrates pretext (settlement → 8 days → interdict)
- Fact-based evidence throughout, no speculation

---

**END OF REVISED AFFIDAVIT**<|MERGE_RESOLUTION|>--- conflicted
+++ resolved
@@ -658,23 +658,23 @@
 
 129.3.3.3 This was **not an isolated incident** but part of a broader pattern over the years: the Applicant would sign unconditional multi-decade contracts with strangers, and when problems inevitably arose, Daniel would rescue the failing operations while the Applicant blamed him for "letting it happen."
 
-<<<<<<< HEAD
-129.3.3 The Second Respondent undertook an **ongoing restoration effort** to:
+// <<<<<<< copilot/restore-regima-uk-ltd-status
+129.3.4 The Second Respondent undertook an **ongoing restoration effort** to:
 - Manage the company's transition to dormant status while preserving its legal structure;
 - Gradually repay creditors of RegimA UK Ltd and its subsidiaries using profits from new business ventures;
 - Preserve the accumulated tax losses (exceeding GBP 650,000) which make restoration to trading status worthwhile in the long term;
-=======
+// =======
 129.3.4 **Daniel's Eight-Year Restoration Effort:**
 
 129.3.4.1 The Second Respondent undertook an **eight-year restoration effort** to:
 - Repay the debts created by Chesno's fraud;
 - Rebuild customer and supplier relationships damaged by the fraud;
 - Restore the company's reputation in UK markets;
->>>>>>> 04ee283b
+// >>>>>>> main
 - Implement proper financial controls to prevent future fraud;
 - Maintain the company structure for eventual return to trading operations when financially viable.
 
-<<<<<<< HEAD
+// <<<<<<< copilot/restore-regima-uk-ltd-status
 129.3.4 The Second Respondent established RegimA UK Ltd as a **dormant holding company since 2015**, protecting the substantial accumulated tax losses (exceeding GBP 650,000) which provide significant value for future restoration to trading status. Daniel started several new companies and is **gradually using the profits from these new ventures to pay creditors** of RegimA UK Ltd and its subsidiaries as often as possible.
 
 129.3.5 Documentary evidence of this restoration effort includes:
@@ -682,7 +682,7 @@
 - Documentation of accumulated tax losses exceeding GBP 650,000 (Annexure **JF-RESTORE2**);
 - Correspondence with creditors showing periodic debt repayment from Daniel's new venture profits (Annexure **JF-RESTORE3**);
 - Evidence of Daniel's new business ventures established to generate funds for creditor repayment (Annexure **JF-RESTORE4**).
-=======
+// =======
 129.3.4.2 As of [date], the Second Respondent successfully restored RegimA UK Ltd to **break-even operations**, a remarkable achievement given the magnitude of the fraud and debt he inherited after the Applicant's abandonment.
 
 129.3.5 **The Pattern Across Multiple Businesses:**
@@ -700,7 +700,7 @@
 - Management accounts demonstrating return to break-even (Annexure **JF-RESTORE2**);
 - Correspondence with creditors showing debt repayment (Annexure **JF-RESTORE3**);
 - Customer testimonials regarding restored service levels (Annexure **JF-RESTORE4**).
->>>>>>> 04ee283b
+// >>>>>>> main
 
 129.4 **The Applicant's Misleading Characterization:**
 
@@ -708,14 +708,14 @@
 
 129.4.2 The Applicant's suggestion that Daniel's role "arose from alleged wrongdoing" is **deliberately misleading** and inverts the truth.
 
-<<<<<<< HEAD
+// <<<<<<< copilot/restore-regima-uk-ltd-status
 129.4.3 The Second Respondent's appointment was based on:
 - **Crisis management capability** - ability to navigate a company through fraud-induced insolvency;
 - **Financial acumen** - ability to structure dormant status to preserve tax losses and manage gradual creditor repayment;
 - **Entrepreneurial skill** - ability to start new ventures generating profits for creditor repayment;
 - **Integrity and trustworthiness** - precisely the qualities lacking in his predecessor;
 - **Proven track record** - successfully preserving GBP 650,000+ tax losses while establishing new businesses to fund gradual debt recovery.
-=======
+// =======
 129.4.3 The reality is that Daniel's involvement arose **because of someone else's wrongdoing** (Chesno's fraud) **combined with the Applicant's abandonment** of the failing business, not from any wrongdoing by Daniel.
 
 129.4.4 The characterization as a formal "appointment" obscures the true nature of the situation:
@@ -724,7 +724,7 @@
 - **Operational expertise** - ability to restore business operations;
 - **Integrity and trustworthiness** - precisely the qualities lacking in his predecessor;
 - **Proven track record** - successfully achieving break-even after inheriting £500K+ fraud debt that resulted from the Applicant's abandoned business decisions.
->>>>>>> 04ee283b
+// >>>>>>> main
 
 129.5 **Relevance to Current Proceedings:**
 
@@ -732,9 +732,9 @@
 
 **(a) Daniel's Competence:** The strategic management of RegimA UK Ltd as a dormant holding company to preserve substantial tax losses, combined with establishing new ventures to generate profits for gradual creditor repayment, demonstrates Daniel's business competence and contradicts the Applicant's allegations of financial mismanagement.
 
-<<<<<<< HEAD
+// <<<<<<< copilot/restore-regima-uk-ltd-status
 **(b) Daniel's Integrity:** Daniel could have walked away from the fraud-damaged UK company; instead, he has maintained it as a dormant holding company since 2015, started new business ventures, and is gradually using profits from those ventures to repay creditors, demonstrating long-term commitment to the RegimA businesses and their stakeholders.
-=======
+// =======
 **(b) Daniel's Integrity:** Daniel could have walked away from the fraud-damaged UK company that the Applicant had abandoned; instead, he spent 8 years restoring it, demonstrating commitment to the RegimA businesses.
 
 **(c) The Applicant's Pattern of Conduct:** The UK situation exemplifies the Applicant's recurring pattern - signing unconditional multi-decade contracts with unsuitable parties, abandoning businesses at the first sign of trouble, then blaming Daniel. **This is precisely what is happening in the current proceedings.**
@@ -742,7 +742,7 @@
 **(d) Applicant's Bad Faith:** The Applicant's deliberate mischaracterization of Daniel's business rescue as a formal "appointment arising from alleged wrongdoing" demonstrates the Applicant's willingness to distort facts to support his narrative.
 
 **(e) Pattern of Misrepresentation:** Just as the Applicant misrepresents Daniel's rescue of abandoned businesses as formal "appointments," he misrepresents the R500,000 payment, the IT expenses, and the settlement agreement.
->>>>>>> 04ee283b
+// >>>>>>> main
 
 129.6 **The Applicant's Knowledge and Participation:**
 
@@ -752,11 +752,11 @@
 
 129.6.3 The Applicant was **fully aware** of Daniel's eight-year restoration effort and benefited from Daniel's rescue of the failing business.
 
-<<<<<<< HEAD
+// <<<<<<< copilot/restore-regima-uk-ltd-status
 129.6.2 The Applicant was **fully aware** of Daniel's strategy to maintain RegimA UK Ltd as a dormant holding company and gradually repay creditors using profits from new ventures.
-=======
+// =======
 129.6.4 The Applicant **initially participated in decisions** regarding the UK company's recovery strategy before abandoning the troubled business to Daniel.
->>>>>>> 04ee283b
+// >>>>>>> main
 
 129.6.5 The Applicant's current mischaracterization of Daniel's business rescue as a formal "appointment" is therefore **deliberate and knowing**, not a mistake or misunderstanding.
 
