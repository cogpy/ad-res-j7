--- conflicted
+++ resolved
@@ -225,7 +225,6 @@
 
 **EVIDENCE CHECKLIST FOR CORRECTED PARAGRAPH 129:**
 
-<<<<<<< HEAD
 ☑️ Forensic accounting reports re: Chesno fraud (Annexure JF-CHESNO1) - **FRAMEWORK COMPLETE**
 ☑️ Bank statements showing unauthorized transfers (Annexure JF-CHESNO2) - **FRAMEWORK COMPLETE**
 ☑️ Police reports and fraud investigation records (Annexure JF-CHESNO3) - **FRAMEWORK COMPLETE**
@@ -234,16 +233,11 @@
 ☐ Management accounts showing return to break-even (Annexure JF-RESTORE2)
 ☐ Correspondence with creditors re: debt repayment (Annexure JF-RESTORE3)
 ☐ Customer testimonials re: restored service (Annexure JF-RESTORE4)
-=======
-☐ Forensic accounting reports re: Chesno fraud (Annexure JF-CHESNO1)
-☐ Bank statements showing unauthorized transfers (Annexure JF-CHESNO2)
-☐ Police reports and fraud investigation records (Annexure JF-CHESNO3)
-☐ Insolvency assessment pre-Daniel appointment (Annexure JF-CHESNO4)
+
 ☐ Companies House filings showing dormant company status from 2015 onwards (Annexure JF-RESTORE1)
 ☐ Documentation of accumulated tax losses exceeding GBP 650,000 (Annexure JF-RESTORE2)
 ☐ Correspondence with creditors showing periodic debt repayment from Daniel's new venture profits (Annexure JF-RESTORE3)
 ☐ Evidence of Daniel's new business ventures established to generate funds for creditor repayment (Annexure JF-RESTORE4)
->>>>>>> 23f80553
 ☐ Board minutes appointing Daniel as managing director (with context of fraud)
 ☐ Evidence of Applicant's knowledge and participation in recovery decisions
 
