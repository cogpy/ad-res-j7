--- conflicted
+++ resolved
@@ -178,7 +178,6 @@
   - **Section 86(1)**: Unauthorized access to banking systems and financial data
   - **Section 86(2)**: Unauthorized modification or impairment of financial data
   - **Section 87**: Unauthorized access to banking computer systems
-<<<<<<< HEAD
 - **Banks Act 94 of 1990**: Violation of banking agreements and authorization limits
   - **Section 60**: Conducting business of a bank without authorization
   - **Section 62**: Misleading statements in relation to banks
@@ -192,7 +191,6 @@
   - **Penalty**: Up to R10 million fine or 15 years imprisonment
 
 #### **Fiduciary Duty Breach**
-=======
   - **Penalty**: Up to 12 months imprisonment or R1 million fine (ECTA)
 - **Banks Act 94 of 1990**
   - **Section 78**: Conducting unauthorized banking business
@@ -200,7 +198,6 @@
   - **Penalty**: Banking regulatory penalties plus criminal charges
 
 #### 2. **Fiduciary Duty Breach**
->>>>>>> fc6bc40d
 - **Companies Act 71 of 2008**
   - **Section 76**: Director duties - Misuse of financial authority and signatory privileges
   - **Section 77**: Standards of directors' conduct
@@ -235,7 +232,6 @@
 - **Common Law Fraud**: Misuse of corporate authority
   - **Penalty**: Personal liability, disqualification, up to 15 years imprisonment
 
-<<<<<<< HEAD
 #### **Securities and Financial Markets Violations**
 - **Securities Services Act 36 of 2004**
   - **Section 75**: Market manipulation through unauthorized asset use
@@ -255,7 +251,6 @@
   - **Section 37**: Arrest without warrant for ongoing financial crimes
   - **Section 205**: Subpoena for banking and financial records
   - **Section 252A**: Forfeiture of instrumentalities of crime
-=======
 #### 3. **Shareholder Rights Violations**
 - **Companies Act 71 of 2008**
   - **Section 76**: Director duties - Unauthorized use of company financial assets
@@ -265,7 +260,6 @@
   - **Section 78**: Market manipulation through unauthorized asset use
   - **Section 79**: Insider trading and related activities
   - **Penalty**: Personal liability, disqualification, criminal charges
->>>>>>> fc6bc40d
 
 #### 4. **Tax Fraud** (Financial Flows)
 - **Tax Administration Act 28 of 2011**
