--- conflicted
+++ resolved
@@ -20,18 +20,15 @@
     "test:optimal-proof-strategies": "node tests/optimal-proof-strategies-test.js",
     "test:verbose": "node tests/run-all-tests.js --verbose",
     "test:ad-hypergraph": "node tests/ad-hypergraph-test.js",
-<<<<<<< HEAD
     "test:evidence-cross-reference": "bash tests/run-evidence-cross-reference-tests.sh",
     "test:evidence-cross-reference-js": "node tests/evidence-cross-reference-accuracy.test.js",
     "test:evidence-cross-reference-py": "python3 tests/test_evidence_cross_reference_accuracy.py",
-=======
     "test:date-validation": "node tests/date-validation-test.js",
     "test:malformed-markdown": "node tests/malformed-markdown-test.js",
     "test:edge-case-comprehensive": "node tests/edge-case-comprehensive.test.js",
     "test:json-validation": "python3 scripts/validate_json_files.py",
     "validate-dates": "python3 scripts/validate_analysis_dates.py",
     "validate-json": "python3 scripts/validate_json_files.py",
->>>>>>> 7e8d3bbb
     "hypergraph:example": "node docs/models/hypergnn/case-hypergraph.js",
     "validate-workflows": "node tests/run-all-tests.js",
     "lint": "echo 'No linting configured - using workflow validation instead' && npm run test:validation"
