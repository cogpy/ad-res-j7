--- conflicted
+++ resolved
@@ -6,13 +6,10 @@
     "test": "node tests/run-all-tests.js",
     "test:validation": "node tests/workflow-validation.test.js",
     "test:integration": "node tests/integration-test.js",
-<<<<<<< HEAD
     "test:api": "node tests/api-integration-tests.js",
-=======
     "test:comprehensive": "node tests/comprehensive-workflow-test.js",
     "test:security": "node tests/security-validation-test.js",
     "test:end-to-end": "node tests/end-to-end-workflow-test.js",
->>>>>>> 1a2b94e8
     "test:simple": "node tests/simple-workflow-test.js",
     "test:monitoring": "node tests/monitoring-test.js",
     "test:duplicate-cleanup": "node tests/duplicate-cleanup-test.js",
