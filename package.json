--- conflicted
+++ resolved
@@ -15,12 +15,8 @@
     "test:timeline": "node tests/timeline-integration-test.js",
     "test:duplicate-cleanup": "node tests/duplicate-cleanup-test.js",
     "test:label-handling": "node tests/label-handling-test.js",
-<<<<<<< HEAD
     "test:label-creation": "node tests/manual-test-label-creation.js",
     "test:legal-verification": "node tests/legal-verification-test.js",
-=======
-    "test:json-parsing": "node tests/json-parsing-validation-test.js",
->>>>>>> d79c7fd3
     "test:verbose": "node tests/run-all-tests.js --verbose",
     "test:ad-hypergraph": "node tests/ad-hypergraph-test.js",
     "test:evidence-cross-reference": "bash tests/run-evidence-cross-reference-tests.sh",
