--- conflicted
+++ resolved
@@ -1,13 +1,7 @@
 {
-<<<<<<< HEAD
-  "timestamp": "2025-10-17T04:33:41.930313",
-  "total_files": 196,
-  "valid_files": 196,
-=======
   "timestamp": "2025-10-17T06:22:29.820631",
   "total_files": 210,
   "valid_files": 210,
->>>>>>> f9cc7959
   "invalid_files": 0,
   "errors": [],
   "warnings": [],
@@ -1233,48 +1227,6 @@
       "size_bytes": 1561
     },
     {
-<<<<<<< HEAD
-      "file": "test-data/archives/comprehensive-workflow-results_2025-10-17_04-33-41.json",
-      "status": "valid",
-      "error": null,
-      "warnings": [],
-      "size_bytes": 22953
-    },
-    {
-      "file": "test-data/archives/end-to-end-test-results_2025-10-17_04-33-41.json",
-      "status": "valid",
-      "error": null,
-      "warnings": [],
-      "size_bytes": 165209
-    },
-    {
-      "file": "test-data/archives/integration-test-results_2025-10-17_04-33-41.json",
-      "status": "valid",
-      "error": null,
-      "warnings": [],
-      "size_bytes": 8684
-    },
-    {
-      "file": "test-data/archives/malformed-markdown-test-results_2025-10-17_04-33-41.json",
-      "status": "valid",
-      "error": null,
-      "warnings": [],
-      "size_bytes": 4513
-    },
-    {
-      "file": "test-data/archives/security-validation-results_2025-10-17_04-33-41.json",
-      "status": "valid",
-      "error": null,
-      "warnings": [],
-      "size_bytes": 73938
-    },
-    {
-      "file": "test-data/archives/workflow-validation-results_2025-10-17_04-33-41.json",
-      "status": "valid",
-      "error": null,
-      "warnings": [],
-      "size_bytes": 11821
-=======
       "file": "test-data/archives/comprehensive-test-results_2025-10-17_06-12-33.json",
       "status": "valid",
       "error": null,
@@ -1385,16 +1337,12 @@
       "error": null,
       "warnings": [],
       "size_bytes": 4674
->>>>>>> f9cc7959
     },
     {
       "file": "test-data/latest/comprehensive-workflow-results.json",
       "status": "valid",
       "error": null,
       "warnings": [],
-<<<<<<< HEAD
-      "size_bytes": 22757
-=======
       "size_bytes": 22760
     },
     {
@@ -1403,59 +1351,48 @@
       "error": null,
       "warnings": [],
       "size_bytes": 28125
->>>>>>> f9cc7959
     },
     {
       "file": "test-data/latest/end-to-end-test-results.json",
       "status": "valid",
       "error": null,
       "warnings": [],
-<<<<<<< HEAD
-      "size_bytes": 165025
-=======
       "size_bytes": 165028
->>>>>>> f9cc7959
     },
     {
       "file": "test-data/latest/integration-test-results.json",
       "status": "valid",
       "error": null,
       "warnings": [],
-<<<<<<< HEAD
-      "size_bytes": 8490
-=======
       "size_bytes": 8493
->>>>>>> f9cc7959
     },
     {
       "file": "test-data/latest/malformed-markdown-test-results.json",
       "status": "valid",
       "error": null,
       "warnings": [],
-<<<<<<< HEAD
-      "size_bytes": 4317
-=======
       "size_bytes": 4320
->>>>>>> f9cc7959
     },
     {
       "file": "test-data/latest/security-validation-results.json",
       "status": "valid",
       "error": null,
       "warnings": [],
-<<<<<<< HEAD
-      "size_bytes": 73745
-=======
       "size_bytes": 73748
->>>>>>> f9cc7959
     },
     {
       "file": "test-data/latest/workflow-validation-results.json",
       "status": "valid",
       "error": null,
       "warnings": [],
-<<<<<<< HEAD
-      "size_bytes": 11624
+      "size_bytes": 11627
+    },
+    {
+      "file": "tests/comprehensive-test-results.json",
+      "status": "valid",
+      "error": null,
+      "warnings": [],
+      "size_bytes": 4171
     },
     {
       "file": "tests/comprehensive-workflow-results.json",
@@ -1465,6 +1402,13 @@
       "size_bytes": 22361
     },
     {
+      "file": "tests/edge-case-comprehensive-results.json",
+      "status": "valid",
+      "error": null,
+      "warnings": [],
+      "size_bytes": 27592
+    },
+    {
       "file": "tests/end-to-end-test-results.json",
       "status": "valid",
       "error": null,
@@ -1479,62 +1423,7 @@
       "size_bytes": 8168
     },
     {
-      "file": "tests/malformed-markdown-test-results.json",
-      "status": "valid",
-      "error": null,
-      "warnings": [],
-      "size_bytes": 4051
-    },
-    {
-      "file": "tests/security-validation-results.json",
-      "status": "valid",
-      "error": null,
-      "warnings": [],
-      "size_bytes": 73384
-    },
-    {
-      "file": "tests/workflow-validation-results.json",
-=======
-      "size_bytes": 11627
-    },
-    {
-      "file": "tests/comprehensive-test-results.json",
-      "status": "valid",
-      "error": null,
-      "warnings": [],
-      "size_bytes": 4171
-    },
-    {
-      "file": "tests/comprehensive-workflow-results.json",
-      "status": "valid",
-      "error": null,
-      "warnings": [],
-      "size_bytes": 22361
-    },
-    {
-      "file": "tests/edge-case-comprehensive-results.json",
-      "status": "valid",
-      "error": null,
-      "warnings": [],
-      "size_bytes": 27592
-    },
-    {
-      "file": "tests/end-to-end-test-results.json",
-      "status": "valid",
-      "error": null,
-      "warnings": [],
-      "size_bytes": 164676
-    },
-    {
-      "file": "tests/integration-test-results.json",
-      "status": "valid",
-      "error": null,
-      "warnings": [],
-      "size_bytes": 8168
-    },
-    {
       "file": "tests/json-validation-test-results.json",
->>>>>>> f9cc7959
       "status": "valid",
       "error": null,
       "warnings": [],
