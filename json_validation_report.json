{
<<<<<<< HEAD
  "timestamp": "2025-10-17T16:37:48.197832",
  "total_files": 210,
  "valid_files": 210,
=======
  "timestamp": "2025-10-17T07:59:40.532293",
  "total_files": 204,
  "valid_files": 204,
>>>>>>> 9cdf7020
  "invalid_files": 0,
  "errors": [],
  "warnings": [],
  "file_details": [
    {
      "file": ".idx/mcp.json",
      "status": "valid",
      "error": null,
      "warnings": [
        "Root level is empty object/array"
      ],
      "size_bytes": 2
    },
    {
      "file": "ANNEXURES/JF08/evidence_package_20251012/regima_uk_extraction.json",
      "status": "valid",
      "error": null,
      "warnings": [],
      "size_bytes": 79756
    },
    {
      "file": "ANNEXURES/JF08/evidence_package_20251012/structured_analysis.json",
      "status": "valid",
      "error": null,
      "warnings": [],
      "size_bytes": 12064
    },
    {
      "file": "EVIDENCE_MAPPING.json",
      "status": "valid",
      "error": null,
      "warnings": [],
      "size_bytes": 6757
    },
    {
      "file": "FINAL_AFFIDAVIT_PACKAGE/ANNEXURES/JF08/evidence_package_20251012/regima_uk_extraction.json",
      "status": "valid",
      "error": null,
      "warnings": [],
      "size_bytes": 79756
    },
    {
      "file": "FINAL_AFFIDAVIT_PACKAGE/ANNEXURES/JF08/evidence_package_20251012/structured_analysis.json",
      "status": "valid",
      "error": null,
      "warnings": [],
      "size_bytes": 12064
    },
    {
      "file": "HYPERGRAPH_CASE_STRUCTURE.json",
      "status": "valid",
      "error": null,
      "warnings": [],
      "size_bytes": 35268
    },
    {
      "file": "HYPERGRAPH_CASE_STRUCTURE_UPDATED.json",
      "status": "valid",
      "error": null,
      "warnings": [],
      "size_bytes": 47450
    },
    {
      "file": "README.json",
      "status": "valid",
      "error": null,
      "warnings": [],
      "size_bytes": 2646
    },
    {
      "file": "REPOSITORY_STRUCTURE.json",
      "status": "valid",
      "error": null,
      "warnings": [],
      "size_bytes": 9689
    },
    {
      "file": "SIMULATION_RESULTS/affidavit_case_simulation_results.json",
      "status": "valid",
      "error": null,
      "warnings": [],
      "size_bytes": 241932
    },
    {
      "file": "STRATEGIC_DYNAMICS_ANALYSIS.json",
      "status": "valid",
      "error": null,
      "warnings": [],
      "size_bytes": 25458
    },
    {
      "file": "WORKFLOW_DOCUMENTATION.json",
      "status": "valid",
      "error": null,
      "warnings": [],
      "size_bytes": 7115
    },
    {
      "file": "ad-hypergraph-mapping/ad_hypergraph.json",
      "status": "valid",
      "error": null,
      "warnings": [],
      "size_bytes": 243245
    },
    {
      "file": "ad-hypergraph-mapping/agent_models.json",
      "status": "valid",
      "error": null,
      "warnings": [],
      "size_bytes": 2370
    },
    {
      "file": "ad-hypergraph-mapping/attention_matrix.json",
      "status": "valid",
      "error": null,
      "warnings": [],
      "size_bytes": 2641
    },
    {
      "file": "ad-hypergraph-mapping/bantjies_hypergraph_analysis_report.json",
      "status": "valid",
      "error": null,
      "warnings": [],
      "size_bytes": 4481
    },
    {
      "file": "ad-hypergraph-mapping/node_mappings.json",
      "status": "valid",
      "error": null,
      "warnings": [],
      "size_bytes": 761
    },
    {
      "file": "ad-hypergraph-mapping/parallel_narratives.json",
      "status": "valid",
      "error": null,
      "warnings": [],
      "size_bytes": 2858
    },
    {
      "file": "affidavit_case_simulation_results.json",
      "status": "valid",
      "error": null,
      "warnings": [],
      "size_bytes": 241932
    },
    {
      "file": "affidavit_work/README.json",
      "status": "valid",
      "error": null,
      "warnings": [],
      "size_bytes": 745
    },
    {
      "file": "backups/affidavits/REVISED_Answering_Affidavit_Jax_TRACKED_CHANGES.json",
      "status": "valid",
      "error": null,
      "warnings": [],
      "size_bytes": 46067
    },
    {
      "file": "backups/affidavits/REVISED_Answering_Affidavit_Jax_TRACKED_CHANGES_v2.json",
      "status": "valid",
      "error": null,
      "warnings": [],
      "size_bytes": 47035
    },
    {
      "file": "case_2025_137857/02_evidence/evidence_package_20251012/regima_uk_extraction.json",
      "status": "valid",
      "error": null,
      "warnings": [],
      "size_bytes": 79756
    },
    {
      "file": "case_2025_137857/02_evidence/evidence_package_20251012/structured_analysis.json",
      "status": "valid",
      "error": null,
      "warnings": [],
      "size_bytes": 12064
    },
    {
      "file": "case_2025_137857/README.json",
      "status": "valid",
      "error": null,
      "warnings": [],
      "size_bytes": 801
    },
    {
      "file": "case_hypergraph_summary.json",
      "status": "valid",
      "error": null,
      "warnings": [],
      "size_bytes": 1806
    },
    {
      "file": "date_validation_report.json",
      "status": "valid",
      "error": null,
      "warnings": [],
      "size_bytes": 8201
    },
    {
      "file": "docs/CASE_SUMMARY.json",
      "status": "valid",
      "error": null,
      "warnings": [],
      "size_bytes": 11173
    },
    {
      "file": "docs/models/hypergnn/case-2025-137857-hypergraph.json",
      "status": "valid",
      "error": null,
      "warnings": [],
      "size_bytes": 11627
    },
    {
      "file": "evidence-collection-workflow.json",
      "status": "valid",
      "error": null,
      "warnings": [],
      "size_bytes": 10988
    },
    {
      "file": "evidence-validation-results.json",
      "status": "valid",
      "error": null,
      "warnings": [],
      "size_bytes": 9306
    },
    {
      "file": "evidence/IT_EXPENSES_BREAKDOWN.json",
      "status": "valid",
      "error": null,
      "warnings": [],
      "size_bytes": 15490
    },
    {
      "file": "evidence/README.json",
      "status": "valid",
      "error": null,
      "warnings": [],
      "size_bytes": 562
    },
    {
      "file": "evidence/computer-expenses/tsconfig.json",
      "status": "valid",
      "error": null,
      "warnings": [],
      "size_bytes": 128
    },
    {
      "file": "hypergraph-evidence-integration-report.json",
      "status": "valid",
      "error": null,
      "warnings": [],
      "size_bytes": 2266
    },
    {
      "file": "integrated-workflow-status.json",
      "status": "valid",
      "error": null,
      "warnings": [],
      "size_bytes": 3022
    },
    {
      "file": "jax-dan-response/AD/1-Critical/PARA_7_7-7_8_DAN_PAYMENT_DETAILS.json",
      "status": "valid",
      "error": null,
      "warnings": [],
      "size_bytes": 663
    },
    {
      "file": "jax-dan-response/AD/2-High-Priority/PARA_13-13_1_DAN_INTERIM_RELIEF.json",
      "status": "valid",
      "error": null,
      "warnings": [],
      "size_bytes": 694
    },
    {
      "file": "jax-dan-response/AD/2-High-Priority/PARA_3_11-3_13_DAN_JAX_ROLE.json",
      "status": "valid",
      "error": null,
      "warnings": [],
      "size_bytes": 734
    },
    {
      "file": "jax-dan-response/AD/2-High-Priority/PARA_7_14-7_15_DAN_DOCUMENTATION.json",
      "status": "valid",
      "error": null,
      "warnings": [],
      "size_bytes": 675
    },
    {
      "file": "jax-dan-response/AD/2-High-Priority/PARA_8-8_3_DAN_DISCOVERY.json",
      "status": "valid",
      "error": null,
      "warnings": [],
      "size_bytes": 669
    },
    {
      "file": "jax-dan-response/AD/2-High-Priority/PARA_8_4_DAN_CONFRONTATION.json",
      "status": "valid",
      "error": null,
      "warnings": [],
      "size_bytes": 595
    },
    {
      "file": "jax-dan-response/AD/3-Medium-Priority/PARA_10-10_3_DAN_FINANCIAL_DETAILS.json",
      "status": "valid",
      "error": null,
      "warnings": [],
      "size_bytes": 594
    },
    {
      "file": "jax-dan-response/AD/3-Medium-Priority/PARA_10_4_DAN_SPECIFIC_TRANSACTIONS.json",
      "status": "valid",
      "error": null,
      "warnings": [],
      "size_bytes": 554
    },
    {
      "file": "jax-dan-response/AD/3-Medium-Priority/PARA_11_6-11_9_DAN_BUSINESS_OPERATIONS.json",
      "status": "valid",
      "error": null,
      "warnings": [],
      "size_bytes": 566
    },
    {
      "file": "jax-dan-response/AD/3-Medium-Priority/PARA_12-12_1_DAN_CORPORATE_GOVERNANCE.json",
      "status": "valid",
      "error": null,
      "warnings": [],
      "size_bytes": 558
    },
    {
      "file": "jax-dan-response/AD/3-Medium-Priority/PARA_12_2_DAN_INVESTIGATION_CLAIMS.json",
      "status": "valid",
      "error": null,
      "warnings": [],
      "size_bytes": 541
    },
    {
      "file": "jax-dan-response/AD/3-Medium-Priority/PARA_12_3_DAN_SETTLEMENT_TIMING.json",
      "status": "valid",
      "error": null,
      "warnings": [],
      "size_bytes": 561
    },
    {
      "file": "jax-dan-response/AD/3-Medium-Priority/PARA_13_2-13_2_2_DAN_CONFIRMATORY_AFFIDAVITS.json",
      "status": "valid",
      "error": null,
      "warnings": [],
      "size_bytes": 608
    },
    {
      "file": "jax-dan-response/AD/3-Medium-Priority/PARA_13_3_DAN_ADDITIONAL_FINANCIAL_CLAIMS.json",
      "status": "valid",
      "error": null,
      "warnings": [],
      "size_bytes": 582
    },
    {
      "file": "jax-dan-response/AD/3-Medium-Priority/PARA_14-14_2_DAN_BACKGROUND_CONTEXT.json",
      "status": "valid",
      "error": null,
      "warnings": [],
      "size_bytes": 630
    },
    {
      "file": "jax-dan-response/AD/3-Medium-Priority/PARA_16-16_5_DAN_MISCELLANEOUS_ALLEGATIONS.json",
      "status": "valid",
      "error": null,
      "warnings": [],
      "size_bytes": 562
    },
    {
      "file": "jax-dan-response/AD/4-Low-Priority/PARA_1-1_3_DAN_INTRODUCTION.json",
      "status": "valid",
      "error": null,
      "warnings": [],
      "size_bytes": 414
    },
    {
      "file": "jax-dan-response/AD/5-Meaningless/PARA_15_DAN_MEANINGLESS.json",
      "status": "valid",
      "error": null,
      "warnings": [],
      "size_bytes": 429
    },
    {
      "file": "jax-dan-response/README.json",
      "status": "valid",
      "error": null,
      "warnings": [],
      "size_bytes": 862
    },
    {
      "file": "jax-response/AD/1-Critical/PARA_10_5-10_10_23.json",
      "status": "valid",
      "error": null,
      "warnings": [],
      "size_bytes": 1979
    },
    {
      "file": "jax-response/AD/1-Critical/PARA_7_2-7_5.json",
      "status": "valid",
      "error": null,
      "warnings": [],
      "size_bytes": 5038
    },
    {
      "file": "jax-response/AD/1-Critical/PARA_7_6.json",
      "status": "valid",
      "error": null,
      "warnings": [],
      "size_bytes": 1930
    },
    {
      "file": "jax-response/AD/1-Critical/PARA_7_7-7_8.json",
      "status": "valid",
      "error": null,
      "warnings": [],
      "size_bytes": 1954
    },
    {
      "file": "jax-response/AD/1-Critical/PARA_7_9-7_11.json",
      "status": "valid",
      "error": null,
      "warnings": [],
      "size_bytes": 1953
    },
    {
      "file": "jax-response/AD/2-High-Priority/PARA_11-11_5.json",
      "status": "valid",
      "error": null,
      "warnings": [],
      "size_bytes": 1911
    },
    {
      "file": "jax-response/AD/2-High-Priority/PARA_13-13_1.json",
      "status": "valid",
      "error": null,
      "warnings": [],
      "size_bytes": 1883
    },
    {
      "file": "jax-response/AD/2-High-Priority/PARA_3-3_10.json",
      "status": "valid",
      "error": null,
      "warnings": [],
      "size_bytes": 2174
    },
    {
      "file": "jax-response/AD/2-High-Priority/PARA_3_11-3_13.json",
      "status": "valid",
      "error": null,
      "warnings": [],
      "size_bytes": 2212
    },
    {
      "file": "jax-response/AD/2-High-Priority/PARA_7_12-7_13.json",
      "status": "valid",
      "error": null,
      "warnings": [],
      "size_bytes": 1960
    },
    {
      "file": "jax-response/AD/2-High-Priority/PARA_7_14-7_15.json",
      "status": "valid",
      "error": null,
      "warnings": [],
      "size_bytes": 1963
    },
    {
      "file": "jax-response/AD/2-High-Priority/PARA_8-8_3.json",
      "status": "valid",
      "error": null,
      "warnings": [],
      "size_bytes": 1950
    },
    {
      "file": "jax-response/AD/2-High-Priority/PARA_8_4.json",
      "status": "valid",
      "error": null,
      "warnings": [],
      "size_bytes": 1924
    },
    {
      "file": "jax-response/AD/3-Medium-Priority/PARA_10-10_3.json",
      "status": "valid",
      "error": null,
      "warnings": [],
      "size_bytes": 1960
    },
    {
      "file": "jax-response/AD/3-Medium-Priority/PARA_10_4.json",
      "status": "valid",
      "error": null,
      "warnings": [],
      "size_bytes": 1938
    },
    {
      "file": "jax-response/AD/3-Medium-Priority/PARA_11_6-11_9.json",
      "status": "valid",
      "error": null,
      "warnings": [],
      "size_bytes": 1965
    },
    {
      "file": "jax-response/AD/3-Medium-Priority/PARA_12-12_1.json",
      "status": "valid",
      "error": null,
      "warnings": [],
      "size_bytes": 1892
    },
    {
      "file": "jax-response/AD/3-Medium-Priority/PARA_12_2.json",
      "status": "valid",
      "error": null,
      "warnings": [],
      "size_bytes": 1937
    },
    {
      "file": "jax-response/AD/3-Medium-Priority/PARA_12_3.json",
      "status": "valid",
      "error": null,
      "warnings": [],
      "size_bytes": 1928
    },
    {
      "file": "jax-response/AD/3-Medium-Priority/PARA_13_2-13_2_2.json",
      "status": "valid",
      "error": null,
      "warnings": [],
      "size_bytes": 1979
    },
    {
      "file": "jax-response/AD/3-Medium-Priority/PARA_13_3.json",
      "status": "valid",
      "error": null,
      "warnings": [],
      "size_bytes": 1929
    },
    {
      "file": "jax-response/AD/3-Medium-Priority/PARA_14-14_2.json",
      "status": "valid",
      "error": null,
      "warnings": [],
      "size_bytes": 1881
    },
    {
      "file": "jax-response/AD/3-Medium-Priority/PARA_16-16_5.json",
      "status": "valid",
      "error": null,
      "warnings": [],
      "size_bytes": 1878
    },
    {
      "file": "jax-response/AD/3-Medium-Priority/PARA_7-7_1.json",
      "status": "valid",
      "error": null,
      "warnings": [],
      "size_bytes": 1890
    },
    {
      "file": "jax-response/AD/3-Medium-Priority/PARA_7_16-7_17.json",
      "status": "valid",
      "error": null,
      "warnings": [],
      "size_bytes": 1972
    },
    {
      "file": "jax-response/AD/3-Medium-Priority/PARA_7_18-7_20.json",
      "status": "valid",
      "error": null,
      "warnings": [],
      "size_bytes": 1973
    },
    {
      "file": "jax-response/AD/3-Medium-Priority/PARA_8_5.json",
      "status": "valid",
      "error": null,
      "warnings": [],
      "size_bytes": 1934
    },
    {
      "file": "jax-response/AD/3-Medium-Priority/PARA_8_6.json",
      "status": "valid",
      "error": null,
      "warnings": [],
      "size_bytes": 1943
    },
    {
      "file": "jax-response/AD/3-Medium-Priority/PARA_8_7.json",
      "status": "valid",
      "error": null,
      "warnings": [],
      "size_bytes": 1939
    },
    {
      "file": "jax-response/AD/3-Medium-Priority/PARA_8_8-8_10.json",
      "status": "valid",
      "error": null,
      "warnings": [],
      "size_bytes": 1957
    },
    {
      "file": "jax-response/AD/3-Medium-Priority/PARA_9-9_3.json",
      "status": "valid",
      "error": null,
      "warnings": [],
      "size_bytes": 1944
    },
    {
      "file": "jax-response/AD/3-Medium-Priority/PARA_9_4.json",
      "status": "valid",
      "error": null,
      "warnings": [],
      "size_bytes": 1937
    },
    {
      "file": "jax-response/AD/4-Low-Priority/PARA_1-1_3.json",
      "status": "valid",
      "error": null,
      "warnings": [],
      "size_bytes": 1936
    },
    {
      "file": "jax-response/AD/4-Low-Priority/PARA_10_11.json",
      "status": "valid",
      "error": null,
      "warnings": [],
      "size_bytes": 1936
    },
    {
      "file": "jax-response/AD/4-Low-Priority/PARA_10_12.json",
      "status": "valid",
      "error": null,
      "warnings": [],
      "size_bytes": 1933
    },
    {
      "file": "jax-response/AD/4-Low-Priority/PARA_10_13.json",
      "status": "valid",
      "error": null,
      "warnings": [],
      "size_bytes": 1931
    },
    {
      "file": "jax-response/AD/4-Low-Priority/PARA_12_4.json",
      "status": "valid",
      "error": null,
      "warnings": [],
      "size_bytes": 1943
    },
    {
      "file": "jax-response/AD/4-Low-Priority/PARA_13_4.json",
      "status": "valid",
      "error": null,
      "warnings": [],
      "size_bytes": 1934
    },
    {
      "file": "jax-response/AD/4-Low-Priority/PARA_13_5.json",
      "status": "valid",
      "error": null,
      "warnings": [],
      "size_bytes": 1930
    },
    {
      "file": "jax-response/AD/4-Low-Priority/PARA_13_6-13_7.json",
      "status": "valid",
      "error": null,
      "warnings": [],
      "size_bytes": 1947
    },
    {
      "file": "jax-response/AD/4-Low-Priority/PARA_14_3.json",
      "status": "valid",
      "error": null,
      "warnings": [],
      "size_bytes": 1936
    },
    {
      "file": "jax-response/AD/4-Low-Priority/PARA_14_4.json",
      "status": "valid",
      "error": null,
      "warnings": [],
      "size_bytes": 1930
    },
    {
      "file": "jax-response/AD/4-Low-Priority/PARA_14_5.json",
      "status": "valid",
      "error": null,
      "warnings": [],
      "size_bytes": 1924
    },
    {
      "file": "jax-response/AD/4-Low-Priority/PARA_16_6.json",
      "status": "valid",
      "error": null,
      "warnings": [],
      "size_bytes": 1922
    },
    {
      "file": "jax-response/AD/4-Low-Priority/PARA_16_7.json",
      "status": "valid",
      "error": null,
      "warnings": [],
      "size_bytes": 1928
    },
    {
      "file": "jax-response/AD/4-Low-Priority/PARA_2-2_4.json",
      "status": "valid",
      "error": null,
      "warnings": [],
      "size_bytes": 1882
    },
    {
      "file": "jax-response/AD/4-Low-Priority/PARA_4.json",
      "status": "valid",
      "error": null,
      "warnings": [],
      "size_bytes": 1924
    },
    {
      "file": "jax-response/AD/4-Low-Priority/PARA_5.json",
      "status": "valid",
      "error": null,
      "warnings": [],
      "size_bytes": 1918
    },
    {
      "file": "jax-response/AD/4-Low-Priority/PARA_6-6_5.json",
      "status": "valid",
      "error": null,
      "warnings": [],
      "size_bytes": 1955
    },
    {
      "file": "jax-response/AD/5-Meaningless/PARA_15.json",
      "status": "valid",
      "error": null,
      "warnings": [],
      "size_bytes": 1911
    },
    {
      "file": "jax-response/AD/README.json",
      "status": "valid",
      "error": null,
      "warnings": [],
      "size_bytes": 7277
    },
    {
      "file": "jax-response/FORENSIC_EVIDENCE_INDEX.json",
      "status": "valid",
      "error": null,
      "warnings": [],
      "size_bytes": 12157
    },
    {
      "file": "jax-response/README.json",
      "status": "valid",
      "error": null,
      "warnings": [],
      "size_bytes": 13150
    },
    {
      "file": "jax-response/analysis-output/Affidavit_Amendment_Recommendations.json",
      "status": "valid",
      "error": null,
      "warnings": [],
      "size_bytes": 28296
    },
    {
      "file": "jax-response/analysis-output/FINAL_SUMMARY_v3.json",
      "status": "valid",
      "error": null,
      "warnings": [],
      "size_bytes": 8382
    },
    {
      "file": "jax-response/analysis-output/Faucitt_Interdict_Analysis.json",
      "status": "valid",
      "error": null,
      "warnings": [],
      "size_bytes": 18496
    },
    {
      "file": "jax-response/analysis-output/REVISED_Answering_Affidavit_Jax_TRACKED_CHANGES_v3.json",
      "status": "valid",
      "error": null,
      "warnings": [],
      "size_bytes": 47035
    },
    {
      "file": "jax-response/analysis-output/REVISED_Answering_Affidavit_Jax_TRACKED_CHANGES_v4.json",
      "status": "valid",
      "error": null,
      "warnings": [],
      "size_bytes": 56234
    },
    {
      "file": "jax-response/analysis-output/REVISED_Answering_Affidavit_Jax_TRACKED_CHANGES_v5.json",
      "status": "valid",
      "error": null,
      "warnings": [],
      "size_bytes": 67626
    },
    {
      "file": "jax-response/analysis-output/SUMMARY_OF_CHANGES.json",
      "status": "valid",
      "error": null,
      "warnings": [],
      "size_bytes": 6349
    },
    {
      "file": "jax-response/analysis-output/Section_13B_Strengthening_Recommendations.json",
      "status": "valid",
      "error": null,
      "warnings": [],
      "size_bytes": 11129
    },
    {
      "file": "jax-response/analysis-output/V4_CHANGES_SUMMARY.json",
      "status": "valid",
      "error": null,
      "warnings": [],
      "size_bytes": 7266
    },
    {
      "file": "jax-response/analysis-output/V5_CHANGES_SUMMARY.json",
      "status": "valid",
      "error": null,
      "warnings": [],
      "size_bytes": 8255
    },
    {
      "file": "jax-response/analysis-output/amendment_recommendations.json",
      "status": "valid",
      "error": null,
      "warnings": [],
      "size_bytes": 31216
    },
    {
      "file": "jax-response/analysis-output/comprehensive_legal_analysis.json",
      "status": "valid",
      "error": null,
      "warnings": [],
      "size_bytes": 15525
    },
    {
      "file": "jax-response/analysis-output/comprehensive_reference_index.json",
      "status": "valid",
      "error": null,
      "warnings": [],
      "size_bytes": 133848
    },
    {
      "file": "jax-response/analysis-output/critical_corrections_48_129.json",
      "status": "valid",
      "error": null,
      "warnings": [],
      "size_bytes": 7656
    },
    {
      "file": "jax-response/analysis-output/paragraph_129_correction.json",
      "status": "valid",
      "error": null,
      "warnings": [],
      "size_bytes": 6416
    },
    {
      "file": "jax-response/analysis-output/reference_index_summary.json",
      "status": "valid",
      "error": null,
      "warnings": [],
      "size_bytes": 3310
    },
    {
      "file": "jax-response/analysis-output/response_matrix.json",
      "status": "valid",
      "error": null,
      "warnings": [],
      "size_bytes": 5240
    },
    {
      "file": "jax-response/analysis-output/strategic_contradictions_analysis.json",
      "status": "valid",
      "error": null,
      "warnings": [],
      "size_bytes": 5754
    },
    {
      "file": "jax-response/analysis-output/updated_paragraph_48.json",
      "status": "valid",
      "error": null,
      "warnings": [],
      "size_bytes": 8921
    },
    {
      "file": "jax-response/family-trust/02-may-beneficiary-changes/README.json",
      "status": "valid",
      "error": null,
      "warnings": [],
      "size_bytes": 4132
    },
    {
      "file": "jax-response/family-trust/10-aug-trust-breach-evidence/README.json",
      "status": "valid",
      "error": null,
      "warnings": [],
      "size_bytes": 4882
    },
    {
      "file": "jax-response/family-trust/15-mar-trust-establishment/README.json",
      "status": "valid",
      "error": null,
      "warnings": [],
      "size_bytes": 3706
    },
    {
      "file": "jax-response/family-trust/18-june-trust-violation/README.json",
      "status": "valid",
      "error": null,
      "warnings": [],
      "size_bytes": 4126
    },
    {
      "file": "jax-response/family-trust/25-july-asset-misappropriation/README.json",
      "status": "valid",
      "error": null,
      "warnings": [],
      "size_bytes": 4532
    },
    {
      "file": "jax-response/family-trust/FORENSIC_EVIDENCE_INDEX.json",
      "status": "valid",
      "error": null,
      "warnings": [],
      "size_bytes": 8213
    },
    {
      "file": "jax-response/family-trust/README.json",
      "status": "valid",
      "error": null,
      "warnings": [],
      "size_bytes": 8171
    },
    {
      "file": "jax-response/financial-flows/01-apr-payment-redirection/README.json",
      "status": "valid",
      "error": null,
      "warnings": [],
      "size_bytes": 4973
    },
    {
      "file": "jax-response/financial-flows/12-july-account-manipulations/README.json",
      "status": "valid",
      "error": null,
      "warnings": [],
      "size_bytes": 5917
    },
    {
      "file": "jax-response/financial-flows/15-may-unauthorized-transfers/README.json",
      "status": "valid",
      "error": null,
      "warnings": [],
      "size_bytes": 5126
    },
    {
      "file": "jax-response/financial-flows/20-aug-financial-concealment/README.json",
      "status": "valid",
      "error": null,
      "warnings": [],
      "size_bytes": 6065
    },
    {
      "file": "jax-response/financial-flows/30-june-fund-diversions/README.json",
      "status": "valid",
      "error": null,
      "warnings": [],
      "size_bytes": 5929
    },
    {
      "file": "jax-response/financial-flows/FORENSIC_EVIDENCE_INDEX.json",
      "status": "valid",
      "error": null,
      "warnings": [],
      "size_bytes": 10679
    },
    {
      "file": "jax-response/financial-flows/README.json",
      "status": "valid",
      "error": null,
      "warnings": [],
      "size_bytes": 9494
    },
    {
      "file": "jax-response/peter-interdict/court_order_2025_137857.json",
      "status": "valid",
      "error": null,
      "warnings": [],
      "size_bytes": 15353
    },
    {
      "file": "jax-response/peter-interdict/peter-faucitt-interdict-2025-09-30.json",
      "status": "valid",
      "error": null,
      "warnings": [],
      "size_bytes": 63305
    },
    {
      "file": "jax-response/peter-interdict/peter-faucitt-interdict-combined.json",
      "status": "valid",
      "error": null,
      "warnings": [],
      "size_bytes": 63136
    },
    {
      "file": "jax-response/peter-interdict/peter-faucitt-interdict-complete.json",
      "status": "valid",
      "error": null,
      "warnings": [],
      "size_bytes": 62157
    },
    {
      "file": "jax-response/revenue-theft/08-july-warehouse-popi/README.json",
      "status": "valid",
      "error": null,
      "warnings": [],
      "size_bytes": 9712
    },
    {
      "file": "jax-response/revenue-theft/08-july-warehouse-popi/email_compliance_directive_2025-07-08.json",
      "status": "valid",
      "error": null,
      "warnings": [],
      "size_bytes": 6316
    },
    {
      "file": "jax-response/revenue-theft/14-apr-bank-letter/APR-SEP-2025.json",
      "status": "valid",
      "error": null,
      "warnings": [],
      "size_bytes": 22992
    },
    {
      "file": "jax-response/revenue-theft/14-apr-bank-letter/README.json",
      "status": "valid",
      "error": null,
      "warnings": [],
      "size_bytes": 3447
    },
    {
      "file": "jax-response/revenue-theft/20-june-gee-gayane-email/README.json",
      "status": "valid",
      "error": null,
      "warnings": [],
      "size_bytes": 7191
    },
    {
      "file": "jax-response/revenue-theft/22-may-shopify-audit/README.json",
      "status": "valid",
      "error": null,
      "warnings": [],
      "size_bytes": 5920
    },
    {
      "file": "jax-response/revenue-theft/22-may-shopify-audit/audit_trail_hijacking_timeline.json",
      "status": "valid",
      "error": null,
      "warnings": [],
      "size_bytes": 8662
    },
    {
      "file": "jax-response/revenue-theft/22-may-shopify-audit/may_22_2025_audit_trail_hijacking_analysis.json",
      "status": "valid",
      "error": null,
      "warnings": [],
      "size_bytes": 8576
    },
    {
      "file": "jax-response/revenue-theft/29-may-domain-registration/README.json",
      "status": "valid",
      "error": null,
      "warnings": [],
      "size_bytes": 7163
    },
    {
      "file": "jax-response/revenue-theft/29-may-domain-registration/REVENUE_HIJACKING_CRIMINAL_ANALYSIS.json",
      "status": "valid",
      "error": null,
      "warnings": [],
      "size_bytes": 24794
    },
    {
      "file": "jax-response/revenue-theft/EVIDENCE_CROSS_REFERENCE.json",
      "status": "valid",
      "error": null,
      "warnings": [],
      "size_bytes": 10303
    },
    {
      "file": "jax-response/revenue-theft/FORENSIC_ANALYSIS_COMPLETION_SUMMARY.json",
      "status": "valid",
      "error": null,
      "warnings": [],
      "size_bytes": 11665
    },
    {
      "file": "jax-response/revenue-theft/README.json",
      "status": "valid",
      "error": null,
      "warnings": [],
      "size_bytes": 11603
    },
    {
      "file": "json_validation_report.json",
      "status": "valid",
      "error": null,
      "warnings": [],
      "size_bytes": 35608
    },
    {
      "file": "legal-hypergraphql/evaluation-reports/case-2025-137857-evaluation.json",
      "status": "valid",
      "error": null,
      "warnings": [],
      "size_bytes": 16373
    },
    {
      "file": "lex-inference-engine/output/criminal_case_cross_reference.json",
      "status": "valid",
      "error": null,
      "warnings": [],
      "size_bytes": 526
    },
    {
      "file": "lex-inference-engine/output/final_prosecution_soundness_assessment.json",
      "status": "valid",
      "error": null,
      "warnings": [],
      "size_bytes": 1510
    },
    {
      "file": "lex-inference-engine/output/lex_inference_integration_summary.json",
      "status": "valid",
      "error": null,
      "warnings": [],
      "size_bytes": 313
    },
    {
      "file": "lex-inference-engine/output/lex_inference_optimization_results.json",
      "status": "valid",
      "error": null,
      "warnings": [],
      "size_bytes": 6004
    },
    {
      "file": "lex-inference-engine/output/prosecution_legal_soundness_report.json",
      "status": "valid",
      "error": null,
      "warnings": [],
      "size_bytes": 4353
    },
    {
      "file": "lex-inference-engine/output/prosecution_recommendations_validation.json",
      "status": "valid",
      "error": null,
      "warnings": [],
      "size_bytes": 34525
    },
    {
      "file": "lex-inference-engine/output/universal_guilt_mathematical_proof.json",
      "status": "valid",
      "error": null,
      "warnings": [],
      "size_bytes": 851
    },
    {
      "file": "package-lock.json",
      "status": "valid",
      "error": null,
      "warnings": [],
      "size_bytes": 17622
    },
    {
      "file": "package.json",
      "status": "valid",
      "error": null,
      "warnings": [],
      "size_bytes": 1995
    },
    {
      "file": "reports/comprehensive-status-report.json",
      "status": "valid",
      "error": null,
      "warnings": [],
      "size_bytes": 10712
    },
    {
      "file": "reports/executive-summary.json",
      "status": "valid",
      "error": null,
      "warnings": [],
      "size_bytes": 787
    },
    {
      "file": "reports/progress-dashboard.json",
      "status": "valid",
      "error": null,
      "warnings": [],
      "size_bytes": 2681
    },
    {
<<<<<<< HEAD
      "file": "strategy-implementation-workflow.json",
      "status": "valid",
      "error": null,
      "warnings": [],
      "size_bytes": 1561
    },
    {
      "file": "test-data/archives/comprehensive-test-results_2025-10-17_16-33-42.json",
      "status": "valid",
      "error": null,
      "warnings": [],
      "size_bytes": 4863
    },
    {
      "file": "test-data/archives/comprehensive-workflow-results_2025-10-17_16-33-42.json",
      "status": "valid",
      "error": null,
      "warnings": [],
      "size_bytes": 22947
    },
    {
      "file": "test-data/archives/comprehensive-workflow-results_2025-10-17_16-37-48.json",
      "status": "valid",
      "error": null,
      "warnings": [],
      "size_bytes": 22947
    },
    {
      "file": "test-data/archives/edge-case-comprehensive-results_2025-10-17_16-33-42.json",
      "status": "valid",
      "error": null,
      "warnings": [],
      "size_bytes": 28318
    },
    {
      "file": "test-data/archives/edge-case-comprehensive-results_2025-10-17_16-37-48.json",
      "status": "valid",
      "error": null,
      "warnings": [],
      "size_bytes": 28318
    },
    {
      "file": "test-data/archives/end-to-end-test-results_2025-10-17_16-33-42.json",
      "status": "valid",
      "error": null,
      "warnings": [],
      "size_bytes": 165203
    },
    {
      "file": "test-data/archives/end-to-end-test-results_2025-10-17_16-37-48.json",
      "status": "valid",
      "error": null,
      "warnings": [],
      "size_bytes": 165203
    },
    {
      "file": "test-data/archives/integration-test-results_2025-10-17_16-33-42.json",
      "status": "valid",
      "error": null,
      "warnings": [],
      "size_bytes": 8678
    },
    {
      "file": "test-data/archives/integration-test-results_2025-10-17_16-37-48.json",
      "status": "valid",
      "error": null,
      "warnings": [],
      "size_bytes": 8678
    },
    {
      "file": "test-data/archives/malformed-markdown-test-results_2025-10-17_16-33-42.json",
      "status": "valid",
      "error": null,
      "warnings": [],
      "size_bytes": 4507
    },
    {
      "file": "test-data/archives/malformed-markdown-test-results_2025-10-17_16-37-48.json",
      "status": "valid",
      "error": null,
      "warnings": [],
      "size_bytes": 4507
    },
    {
      "file": "test-data/archives/security-validation-results_2025-10-17_16-33-42.json",
      "status": "valid",
      "error": null,
      "warnings": [],
      "size_bytes": 73932
    },
    {
      "file": "test-data/archives/security-validation-results_2025-10-17_16-37-48.json",
      "status": "valid",
      "error": null,
      "warnings": [],
      "size_bytes": 73932
    },
    {
      "file": "test-data/archives/workflow-validation-results_2025-10-17_16-33-42.json",
      "status": "valid",
      "error": null,
      "warnings": [],
      "size_bytes": 11815
    },
    {
      "file": "test-data/archives/workflow-validation-results_2025-10-17_16-37-47.json",
      "status": "valid",
      "error": null,
      "warnings": [],
      "size_bytes": 11815
=======
      "file": "revenue-stream-hijacking-rynette/revenue-stream-configuration.json",
      "status": "valid",
      "error": null,
      "warnings": [],
      "size_bytes": 13979
    },
    {
      "file": "strategy-implementation-workflow.json",
      "status": "valid",
      "error": null,
      "warnings": [],
      "size_bytes": 1561
    },
    {
      "file": "test-data/archives/comprehensive-test-results_2025-10-17_07-46-21.json",
      "status": "valid",
      "error": null,
      "warnings": [],
      "size_bytes": 4865
    },
    {
      "file": "test-data/archives/comprehensive-workflow-results_2025-10-17_07-46-20.json",
      "status": "valid",
      "error": null,
      "warnings": [],
      "size_bytes": 22949
    },
    {
      "file": "test-data/archives/edge-case-comprehensive-results_2025-10-17_07-46-20.json",
      "status": "valid",
      "error": null,
      "warnings": [],
      "size_bytes": 28321
    },
    {
      "file": "test-data/archives/end-to-end-test-results_2025-10-17_07-46-20.json",
      "status": "valid",
      "error": null,
      "warnings": [],
      "size_bytes": 165205
    },
    {
      "file": "test-data/archives/integration-test-results_2025-10-17_07-46-20.json",
      "status": "valid",
      "error": null,
      "warnings": [],
      "size_bytes": 8680
    },
    {
      "file": "test-data/archives/malformed-markdown-test-results_2025-10-17_07-46-20.json",
      "status": "valid",
      "error": null,
      "warnings": [],
      "size_bytes": 4509
    },
    {
      "file": "test-data/archives/security-validation-results_2025-10-17_07-46-20.json",
      "status": "valid",
      "error": null,
      "warnings": [],
      "size_bytes": 73934
    },
    {
      "file": "test-data/archives/workflow-validation-results_2025-10-17_07-46-20.json",
      "status": "valid",
      "error": null,
      "warnings": [],
      "size_bytes": 11817
>>>>>>> 9cdf7020
    },
    {
      "file": "test-data/latest/comprehensive-test-results.json",
      "status": "valid",
      "error": null,
      "warnings": [],
<<<<<<< HEAD
      "size_bytes": 4665
=======
      "size_bytes": 4667
>>>>>>> 9cdf7020
    },
    {
      "file": "test-data/latest/comprehensive-workflow-results.json",
      "status": "valid",
      "error": null,
      "warnings": [],
<<<<<<< HEAD
      "size_bytes": 22751
=======
      "size_bytes": 22753
>>>>>>> 9cdf7020
    },
    {
      "file": "test-data/latest/edge-case-comprehensive-results.json",
      "status": "valid",
      "error": null,
      "warnings": [],
<<<<<<< HEAD
      "size_bytes": 28115
=======
      "size_bytes": 28118
>>>>>>> 9cdf7020
    },
    {
      "file": "test-data/latest/end-to-end-test-results.json",
      "status": "valid",
      "error": null,
      "warnings": [],
<<<<<<< HEAD
      "size_bytes": 165019
=======
      "size_bytes": 165021
>>>>>>> 9cdf7020
    },
    {
      "file": "test-data/latest/integration-test-results.json",
      "status": "valid",
      "error": null,
      "warnings": [],
<<<<<<< HEAD
      "size_bytes": 8484
=======
      "size_bytes": 8486
>>>>>>> 9cdf7020
    },
    {
      "file": "test-data/latest/malformed-markdown-test-results.json",
      "status": "valid",
      "error": null,
      "warnings": [],
<<<<<<< HEAD
      "size_bytes": 4311
=======
      "size_bytes": 4313
>>>>>>> 9cdf7020
    },
    {
      "file": "test-data/latest/security-validation-results.json",
      "status": "valid",
      "error": null,
      "warnings": [],
<<<<<<< HEAD
      "size_bytes": 73739
=======
      "size_bytes": 73741
>>>>>>> 9cdf7020
    },
    {
      "file": "test-data/latest/workflow-validation-results.json",
      "status": "valid",
      "error": null,
      "warnings": [],
<<<<<<< HEAD
      "size_bytes": 11618
=======
      "size_bytes": 11620
>>>>>>> 9cdf7020
    },
    {
      "file": "tests/comprehensive-test-results.json",
      "status": "valid",
      "error": null,
      "warnings": [],
      "size_bytes": 4171
    },
    {
      "file": "tests/comprehensive-workflow-results.json",
      "status": "valid",
      "error": null,
      "warnings": [],
      "size_bytes": 22361
    },
    {
      "file": "tests/edge-case-comprehensive-results.json",
      "status": "valid",
      "error": null,
      "warnings": [],
      "size_bytes": 27591
    },
    {
      "file": "tests/end-to-end-test-results.json",
      "status": "valid",
      "error": null,
      "warnings": [],
      "size_bytes": 164676
    },
    {
      "file": "tests/integration-test-results.json",
      "status": "valid",
      "error": null,
      "warnings": [],
      "size_bytes": 8168
    },
    {
      "file": "tests/json-validation-test-results.json",
      "status": "valid",
      "error": null,
      "warnings": [],
      "size_bytes": 350
    },
    {
      "file": "tests/malformed-markdown-test-results.json",
      "status": "valid",
      "error": null,
      "warnings": [],
      "size_bytes": 4051
    },
    {
      "file": "tests/security-validation-results.json",
      "status": "valid",
      "error": null,
      "warnings": [],
      "size_bytes": 73384
    },
    {
      "file": "tests/workflow-validation-results.json",
      "status": "valid",
      "error": null,
      "warnings": [],
      "size_bytes": 11258
    },
    {
      "file": "todo/Executive Summary_ Jax-Dan Response Improvements.json",
      "status": "valid",
      "error": null,
      "warnings": [],
      "size_bytes": 7497
    },
    {
      "file": "todo/Improvements for Jax-Dan Response Based on AD Elements.json",
      "status": "valid",
      "error": null,
      "warnings": [],
      "size_bytes": 43544
    },
    {
      "file": "todo/README.json",
      "status": "valid",
      "error": null,
      "warnings": [],
      "size_bytes": 367
    },
    {
      "file": "todo/Repository_Status_and_Critical_Evidence_Collection.json",
      "status": "valid",
      "error": null,
      "warnings": [],
      "size_bytes": 3745
    }
  ]
}<|MERGE_RESOLUTION|>--- conflicted
+++ resolved
@@ -1,13 +1,10 @@
 {
-<<<<<<< HEAD
   "timestamp": "2025-10-17T16:37:48.197832",
   "total_files": 210,
   "valid_files": 210,
-=======
   "timestamp": "2025-10-17T07:59:40.532293",
   "total_files": 204,
   "valid_files": 204,
->>>>>>> 9cdf7020
   "invalid_files": 0,
   "errors": [],
   "warnings": [],
@@ -1226,7 +1223,6 @@
       "size_bytes": 2681
     },
     {
-<<<<<<< HEAD
       "file": "strategy-implementation-workflow.json",
       "status": "valid",
       "error": null,
@@ -1337,7 +1333,6 @@
       "error": null,
       "warnings": [],
       "size_bytes": 11815
-=======
       "file": "revenue-stream-hijacking-rynette/revenue-stream-configuration.json",
       "status": "valid",
       "error": null,
@@ -1406,95 +1401,70 @@
       "error": null,
       "warnings": [],
       "size_bytes": 11817
->>>>>>> 9cdf7020
     },
     {
       "file": "test-data/latest/comprehensive-test-results.json",
       "status": "valid",
       "error": null,
       "warnings": [],
-<<<<<<< HEAD
       "size_bytes": 4665
-=======
       "size_bytes": 4667
->>>>>>> 9cdf7020
     },
     {
       "file": "test-data/latest/comprehensive-workflow-results.json",
       "status": "valid",
       "error": null,
       "warnings": [],
-<<<<<<< HEAD
       "size_bytes": 22751
-=======
       "size_bytes": 22753
->>>>>>> 9cdf7020
     },
     {
       "file": "test-data/latest/edge-case-comprehensive-results.json",
       "status": "valid",
       "error": null,
       "warnings": [],
-<<<<<<< HEAD
       "size_bytes": 28115
-=======
       "size_bytes": 28118
->>>>>>> 9cdf7020
     },
     {
       "file": "test-data/latest/end-to-end-test-results.json",
       "status": "valid",
       "error": null,
       "warnings": [],
-<<<<<<< HEAD
       "size_bytes": 165019
-=======
       "size_bytes": 165021
->>>>>>> 9cdf7020
     },
     {
       "file": "test-data/latest/integration-test-results.json",
       "status": "valid",
       "error": null,
       "warnings": [],
-<<<<<<< HEAD
       "size_bytes": 8484
-=======
       "size_bytes": 8486
->>>>>>> 9cdf7020
     },
     {
       "file": "test-data/latest/malformed-markdown-test-results.json",
       "status": "valid",
       "error": null,
       "warnings": [],
-<<<<<<< HEAD
       "size_bytes": 4311
-=======
       "size_bytes": 4313
->>>>>>> 9cdf7020
     },
     {
       "file": "test-data/latest/security-validation-results.json",
       "status": "valid",
       "error": null,
       "warnings": [],
-<<<<<<< HEAD
       "size_bytes": 73739
-=======
       "size_bytes": 73741
->>>>>>> 9cdf7020
     },
     {
       "file": "test-data/latest/workflow-validation-results.json",
       "status": "valid",
       "error": null,
       "warnings": [],
-<<<<<<< HEAD
       "size_bytes": 11618
-=======
       "size_bytes": 11620
->>>>>>> 9cdf7020
     },
     {
       "file": "tests/comprehensive-test-results.json",
