--- conflicted
+++ resolved
@@ -9,17 +9,9 @@
 const ComprehensiveWorkflowTest = require('./comprehensive-workflow-test.js');
 const SecurityValidationTest = require('./security-validation-test.js');
 const EndToEndWorkflowTest = require('./end-to-end-workflow-test.js');
-<<<<<<< HEAD
 const QualityFilterComprehensiveTest = require('./quality-filter-comprehensive-test.js');
 const ErrorScenariosComprehensiveTest = require('./error-scenarios-comprehensive-test.js');
 const FinalIntegrationComprehensiveTest = require('./final-integration-comprehensive-test.js');
-=======
-const DateValidationTest = require('./date-validation.test.js');
-const MalformedMarkdownTest = require('./malformed-markdown-test.js');
-const FilePathValidator = require('./file-path-validation.test.js');
-const EdgeCaseComprehensiveTest = require('./edge-case-comprehensive.test.js');
-const JSONValidationTest = require('./json-validation-test.js');
->>>>>>> 045ea7cd
 const fs = require('fs');
 const TestResultArchiver = require('./test-result-archiver');
 
@@ -32,17 +24,9 @@
       comprehensive: null,
       security: null,
       endToEnd: null,
-<<<<<<< HEAD
       qualityFilter: null,
       errorScenarios: null,
       finalIntegration: null,
-=======
-      dateValidation: null,
-      malformedMarkdown: null,
-      filePathValidation: null,
-      edgeCaseComprehensive: null,
-      jsonValidation: null,
->>>>>>> 045ea7cd
       overall: {
         total_tests: 0,
         passed_tests: 0,
@@ -158,7 +142,6 @@
     return success;
   }
 
-<<<<<<< HEAD
   async runQualityFilterTests() {
     console.log('\n📋 Running Quality Filter Comprehensive Tests...\n');
     
@@ -173,38 +156,11 @@
       errors: qualityFilterTest.errors,
       filter_test_cases: qualityFilterTest.filterTestCases.length,
       performance_metrics: qualityFilterTest.performanceMetrics
-=======
-  async runDateValidationTests() {
-    console.log('\n📋 Running Date Validation Tests...\n');
-    
-    const dateValidationTest = new DateValidationTest();
-    const success = dateValidationTest.runAllTests();
-    
-    this.results.dateValidation = {
-      success: success,
-      total: dateValidationTest.testResults.length,
-      passed: dateValidationTest.testResults.filter(t => t.passed).length,
-      failed: dateValidationTest.testResults.filter(t => !t.passed).length,
-      errors: dateValidationTest.errors
-  async runMalformedMarkdownTests() {
-    console.log('\n📋 Running Malformed Markdown Tests...\n');
-    
-    const malformedTest = new MalformedMarkdownTest();
-    const success = await malformedTest.run();
-    
-    this.results.malformedMarkdown = {
-      success: success,
-      total: malformedTest.testResults.length,
-      passed: malformedTest.testResults.filter(t => t.passed).length,
-      failed: malformedTest.testResults.filter(t => !t.passed).length,
-      errors: malformedTest.errors
->>>>>>> 045ea7cd
-    };
-    
-    return success;
-  }
-
-<<<<<<< HEAD
+    };
+    
+    return success;
+  }
+
   async runErrorScenariosTests() {
     console.log('\n📋 Running Error Scenarios Comprehensive Tests...\n');
     
@@ -218,43 +174,11 @@
       failed: errorScenariosTest.testResults.filter(t => !t.passed).length,
       errors: errorScenariosTest.errors,
       test_files_created: errorScenariosTest.testFileCleanup.length
-=======
-  async runFilePathValidationTests() {
-    console.log('\n🔗 Running File Path Validation Tests...\n');
-    
-    const validator = new FilePathValidator();
-    const success = await validator.validate();
-    
-    this.results.filePathValidation = {
-      success: success,
-      total: validator.results.totalReferences,
-      passed: validator.results.validReferences,
-      failed: validator.results.invalidReferences,
-      errors: validator.results.errors.map(e => e.message || e),
-      filesProcessed: validator.results.totalFiles,
-      successRate: validator.results.totalReferences > 0 
-        ? ((validator.results.validReferences / validator.results.totalReferences) * 100).toFixed(1)
-        : 100
-  async runEdgeCaseComprehensiveTests() {
-    console.log('\n📋 Running Edge Case Comprehensive Tests...\n');
-    
-    const edgeCaseTest = new EdgeCaseComprehensiveTest();
-    const success = await edgeCaseTest.run();
-    
-    this.results.edgeCaseComprehensive = {
-      success: success,
-      total: edgeCaseTest.testResults.length,
-      passed: edgeCaseTest.testResults.filter(t => t.passed).length,
-      failed: edgeCaseTest.testResults.filter(t => !t.passed).length,
-      errors: edgeCaseTest.errors,
-      execution_time: Date.now() - edgeCaseTest.startTime
->>>>>>> 045ea7cd
-    };
-    
-    return success;
-  }
-
-<<<<<<< HEAD
+    };
+    
+    return success;
+  }
+
   async runFinalIntegrationTests() {
     console.log('\n📋 Running Final Integration Comprehensive Tests...\n');
     
@@ -268,20 +192,6 @@
       failed: finalIntegrationTest.testResults.filter(t => !t.passed).length,
       errors: finalIntegrationTest.errors,
       workflow_metrics: finalIntegrationTest.workflowMetrics
-=======
-  async runJSONValidationTests() {
-    console.log('\n📋 Running JSON Validation Tests...\n');
-    
-    const jsonTest = new JSONValidationTest();
-    const success = await jsonTest.runTests();
-    
-    this.results.jsonValidation = {
-      success: success,
-      total: jsonTest.results.passed + jsonTest.results.failed,
-      passed: jsonTest.results.passed,
-      failed: jsonTest.results.failed,
-      errors: jsonTest.results.errors
->>>>>>> 045ea7cd
     };
     
     return success;
@@ -293,60 +203,30 @@
                                        this.results.api.total +
                                        this.results.comprehensive.total + 
                                        this.results.security.total + 
-<<<<<<< HEAD
                                        this.results.endToEnd.total +
                                        this.results.qualityFilter.total +
                                        this.results.errorScenarios.total +
                                        this.results.finalIntegration.total;
-=======
-                                       this.results.endToEnd.total + 
-                                       this.results.dateValidation.total;
-                                       this.results.endToEnd.total +
-                                       this.results.malformedMarkdown.total +
-                                       this.results.filePathValidation.total;
-                                       this.results.edgeCaseComprehensive.total +
-                                       this.results.jsonValidation.total;
->>>>>>> 045ea7cd
     
     this.results.overall.passed_tests = this.results.validation.passed + 
                                         this.results.integration.passed + 
                                         this.results.api.passed +
                                         this.results.comprehensive.passed + 
                                         this.results.security.passed + 
-<<<<<<< HEAD
                                         this.results.endToEnd.passed +
                                         this.results.qualityFilter.passed +
                                         this.results.errorScenarios.passed +
                                         this.results.finalIntegration.passed;
-=======
-                                        this.results.endToEnd.passed + 
-                                        this.results.dateValidation.passed;
-                                        this.results.endToEnd.passed +
-                                        this.results.malformedMarkdown.passed +
-                                        this.results.filePathValidation.passed;
-                                        this.results.edgeCaseComprehensive.passed +
-                                        this.results.jsonValidation.passed;
->>>>>>> 045ea7cd
     
     this.results.overall.failed_tests = this.results.validation.failed + 
                                         this.results.integration.failed + 
                                         this.results.api.failed +
                                         this.results.comprehensive.failed + 
                                         this.results.security.failed + 
-<<<<<<< HEAD
                                         this.results.endToEnd.failed +
                                         this.results.qualityFilter.failed +
                                         this.results.errorScenarios.failed +
                                         this.results.finalIntegration.failed;
-=======
-                                        this.results.endToEnd.failed + 
-                                        this.results.dateValidation.failed;
-                                        this.results.endToEnd.failed +
-                                        this.results.malformedMarkdown.failed +
-                                        this.results.filePathValidation.failed;
-                                        this.results.edgeCaseComprehensive.failed +
-                                        this.results.jsonValidation.failed;
->>>>>>> 045ea7cd
     
     this.results.overall.success_rate = Math.round((this.results.overall.passed_tests / this.results.overall.total_tests) * 100);
   }
@@ -388,7 +268,6 @@
     console.log(`   📈 Success Rate: ${Math.round((this.results.endToEnd.passed / this.results.endToEnd.total) * 100)}%`);
     console.log(`   🔄 Simulated Issues: ${this.results.endToEnd.simulated_issues}`);
     
-<<<<<<< HEAD
     console.log('\n🔍 Quality Filter Tests:');
     console.log(`   ✅ Passed: ${this.results.qualityFilter.passed}/${this.results.qualityFilter.total}`);
     console.log(`   ❌ Failed: ${this.results.qualityFilter.failed}`);
@@ -406,28 +285,6 @@
     console.log(`   ❌ Failed: ${this.results.finalIntegration.failed}`);
     console.log(`   📈 Success Rate: ${Math.round((this.results.finalIntegration.passed / this.results.finalIntegration.total) * 100)}%`);
     console.log(`   🔗 Coverage: Complete workflow lifecycle`);
-=======
-    console.log('\n🔧 Malformed Markdown Tests:');
-    console.log(`   ✅ Passed: ${this.results.malformedMarkdown.passed}/${this.results.malformedMarkdown.total}`);
-    console.log(`   ❌ Failed: ${this.results.malformedMarkdown.failed}`);
-    console.log(`   📈 Success Rate: ${Math.round((this.results.malformedMarkdown.passed / this.results.malformedMarkdown.total) * 100)}%`);
-    
-    console.log('\n🔗 File Path Validation Tests:');
-    console.log(`   ✅ Valid References: ${this.results.filePathValidation.passed}/${this.results.filePathValidation.total}`);
-    console.log(`   ❌ Invalid References: ${this.results.filePathValidation.failed}`);
-    console.log(`   📈 Success Rate: ${this.results.filePathValidation.successRate}%`);
-    console.log(`   📄 Files Processed: ${this.results.filePathValidation.filesProcessed}`);
-    console.log('\n⚡ Edge Case Comprehensive Tests:');
-    console.log(`   ✅ Passed: ${this.results.edgeCaseComprehensive.passed}/${this.results.edgeCaseComprehensive.total}`);
-    console.log(`   ❌ Failed: ${this.results.edgeCaseComprehensive.failed}`);
-    console.log(`   📈 Success Rate: ${Math.round((this.results.edgeCaseComprehensive.passed / this.results.edgeCaseComprehensive.total) * 100)}%`);
-    console.log(`   ⏱️  Execution Time: ${this.results.edgeCaseComprehensive.execution_time}ms`);
-    
-    console.log('\n📄 JSON Validation Tests:');
-    console.log(`   ✅ Passed: ${this.results.jsonValidation.passed}/${this.results.jsonValidation.total}`);
-    console.log(`   ❌ Failed: ${this.results.jsonValidation.failed}`);
-    console.log(`   📈 Success Rate: ${Math.round((this.results.jsonValidation.passed / this.results.jsonValidation.total) * 100)}%`);
->>>>>>> 045ea7cd
     
     console.log('\n🎯 OVERALL RESULTS:');
     console.log(`   📝 Total Tests: ${this.results.overall.total_tests}`);
@@ -491,56 +348,25 @@
         });
       }
       
-<<<<<<< HEAD
       if (this.results.qualityFilter.errors.length > 0) {
         console.log('   Quality Filter Test Failures:');
         this.results.qualityFilter.errors.forEach(error => {
-=======
-      if (this.results.dateValidation.errors.length > 0) {
-        console.log('   Date Validation Test Failures:');
-        this.results.dateValidation.errors.forEach(error => {
-      if (this.results.malformedMarkdown.errors.length > 0) {
-        console.log('   Malformed Markdown Test Failures:');
-        this.results.malformedMarkdown.errors.forEach(error => {
->>>>>>> 045ea7cd
-          console.log(`   ${failureIndex}. ${error}`);
-          failureIndex++;
-        });
-      }
-      
-<<<<<<< HEAD
+          console.log(`   ${failureIndex}. ${error}`);
+          failureIndex++;
+        });
+      }
+      
       if (this.results.errorScenarios.errors.length > 0) {
         console.log('   Error Scenarios Test Failures:');
         this.results.errorScenarios.errors.forEach(error => {
-=======
-      if (this.results.filePathValidation.errors.length > 0) {
-        console.log('   File Path Validation Failures:');
-        // Limit to first 10 errors to avoid overwhelming output
-        this.results.filePathValidation.errors.slice(0, 10).forEach(error => {
-          console.log(`   ${failureIndex}. ${error}`);
-          failureIndex++;
-        });
-        if (this.results.filePathValidation.errors.length > 10) {
-          console.log(`   ... and ${this.results.filePathValidation.errors.length - 10} more file path errors`);
-        }
-      if (this.results.edgeCaseComprehensive.errors.length > 0) {
-        console.log('   Edge Case Comprehensive Test Failures:');
-        this.results.edgeCaseComprehensive.errors.forEach(error => {
->>>>>>> 045ea7cd
-          console.log(`   ${failureIndex}. ${error}`);
-          failureIndex++;
-        });
-      }
-      
-<<<<<<< HEAD
+          console.log(`   ${failureIndex}. ${error}`);
+          failureIndex++;
+        });
+      }
+      
       if (this.results.finalIntegration.errors.length > 0) {
         console.log('   Final Integration Test Failures:');
         this.results.finalIntegration.errors.forEach(error => {
-=======
-      if (this.results.jsonValidation.errors.length > 0) {
-        console.log('   JSON Validation Test Failures:');
-        this.results.jsonValidation.errors.forEach(error => {
->>>>>>> 045ea7cd
           console.log(`   ${failureIndex}. ${error}`);
           failureIndex++;
         });
@@ -565,12 +391,7 @@
       testType: 'comprehensive-test',
       metadata: {
         runner_version: '1.0.0',
-<<<<<<< HEAD
         test_suites: ['validation', 'integration', 'comprehensive', 'security', 'end-to-end', 'quality-filter', 'error-scenarios', 'final-integration']
-=======
-        test_suites: ['validation', 'integration', 'comprehensive', 'security', 'end-to-end', 'date-validation']
-        test_suites: ['validation', 'integration', 'api', 'comprehensive', 'security', 'end-to-end', 'malformed-markdown', 'edge-case-comprehensive']
->>>>>>> 045ea7cd
       },
       summary: this.results.overall
     });
@@ -590,17 +411,9 @@
       const comprehensiveSuccess = await this.runComprehensiveTests();
       const securitySuccess = await this.runSecurityTests();
       const endToEndSuccess = await this.runEndToEndTests();
-<<<<<<< HEAD
       const qualityFilterSuccess = await this.runQualityFilterTests();
       const errorScenariosSuccess = await this.runErrorScenariosTests();
       const finalIntegrationSuccess = await this.runFinalIntegrationTests();
-=======
-      const dateValidationSuccess = await this.runDateValidationTests();
-      const malformedMarkdownSuccess = await this.runMalformedMarkdownTests();
-      const filePathValidationSuccess = await this.runFilePathValidationTests();
-      const edgeCaseComprehensiveSuccess = await this.runEdgeCaseComprehensiveTests();
-      const jsonValidationSuccess = await this.runJSONValidationTests();
->>>>>>> 045ea7cd
       
       this.calculateOverallResults();
       this.saveResults();
@@ -612,13 +425,7 @@
       console.log(`⏱️  Total execution time: ${duration}s`);
       
       // Exit with appropriate code
-<<<<<<< HEAD
       const overallSuccess = validationSuccess && integrationSuccess && apiSuccess && comprehensiveSuccess && securitySuccess && endToEndSuccess && qualityFilterSuccess && errorScenariosSuccess && finalIntegrationSuccess;
-=======
-      const overallSuccess = validationSuccess && integrationSuccess && comprehensiveSuccess && securitySuccess && endToEndSuccess && dateValidationSuccess;
-      const overallSuccess = validationSuccess && integrationSuccess && apiSuccess && comprehensiveSuccess && securitySuccess && endToEndSuccess && malformedMarkdownSuccess && filePathValidationSuccess;
-      const overallSuccess = validationSuccess && integrationSuccess && apiSuccess && comprehensiveSuccess && securitySuccess && endToEndSuccess && malformedMarkdownSuccess && edgeCaseComprehensiveSuccess && jsonValidationSuccess;
->>>>>>> 045ea7cd
       process.exit(overallSuccess ? 0 : 1);
       
     } catch (error) {
