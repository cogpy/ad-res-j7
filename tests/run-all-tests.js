#!/usr/bin/env node

// Comprehensive Test Runner for Workflow Validation
// Runs all validation and integration tests

const WorkflowValidator = require('./workflow-validation.test.js');
const WorkflowIntegrationTest = require('./integration-test.js');
const APIIntegrationTests = require('./api-integration-tests.js');
const ComprehensiveWorkflowTest = require('./comprehensive-workflow-test.js');
const SecurityValidationTest = require('./security-validation-test.js');
const EndToEndWorkflowTest = require('./end-to-end-workflow-test.js');
<<<<<<< HEAD
const DateValidationTest = require('./date-validation.test.js');
=======
const MalformedMarkdownTest = require('./malformed-markdown-test.js');
const FilePathValidator = require('./file-path-validation.test.js');
const EdgeCaseComprehensiveTest = require('./edge-case-comprehensive.test.js');
const JSONValidationTest = require('./json-validation-test.js');
>>>>>>> c3eb93f0
const fs = require('fs');
const TestResultArchiver = require('./test-result-archiver');

class TestRunner {
  constructor() {
    this.results = {
      validation: null,
      integration: null,
      api: null,
      comprehensive: null,
      security: null,
      endToEnd: null,
<<<<<<< HEAD
      dateValidation: null,
=======
      malformedMarkdown: null,
      filePathValidation: null,
      edgeCaseComprehensive: null,
      jsonValidation: null,
>>>>>>> c3eb93f0
      overall: {
        total_tests: 0,
        passed_tests: 0,
        failed_tests: 0,
        success_rate: 0
      }
    };
  }

  async runValidationTests() {
    console.log('📋 Running Workflow Validation Tests...\n');
    
    const validator = new WorkflowValidator();
    const success = validator.runAllTests();
    
    this.results.validation = {
      success: success,
      total: validator.testResults.length,
      passed: validator.testResults.filter(t => t.passed).length,
      failed: validator.testResults.filter(t => !t.passed).length,
      errors: validator.errors
    };
    
    return success;
  }

  async runIntegrationTests() {
    console.log('\n📋 Running Integration Tests...\n');
    
    const integrationTest = new WorkflowIntegrationTest();
    const success = integrationTest.runAllTests();
    
    this.results.integration = {
      success: success,
      total: integrationTest.testResults.length,
      passed: integrationTest.testResults.filter(t => t.passed).length,
      failed: integrationTest.testResults.filter(t => !t.passed).length,
      errors: integrationTest.errors,
      mock_issues: integrationTest.mockIssues.length
    };
    
    return success;
  }

  async runAPITests() {
    console.log('\n📋 Running API Integration Tests...\n');
    
    const apiTest = new APIIntegrationTests();
    const success = await apiTest.runAllTests();
    
    this.results.api = {
      success: success,
      total: apiTest.testResults.length,
      passed: apiTest.testResults.filter(t => t.passed).length,
      failed: apiTest.testResults.filter(t => !t.passed).length,
      errors: apiTest.errors
    };
  }

  async runComprehensiveTests() {
    console.log('\n📋 Running Comprehensive Workflow Tests...\n');
    
    const comprehensiveTest = new ComprehensiveWorkflowTest();
    const success = comprehensiveTest.runAllTests();
    
    this.results.comprehensive = {
      success: success,
      total: comprehensiveTest.testResults.length,
      passed: comprehensiveTest.testResults.filter(t => t.passed).length,
      failed: comprehensiveTest.testResults.filter(t => !t.passed).length,
      errors: comprehensiveTest.errors,
      performance_metrics: comprehensiveTest.performanceMetrics
    };
    
    return success;
  }

  async runSecurityTests() {
    console.log('\n📋 Running Security Validation Tests...\n');
    
    const securityTest = new SecurityValidationTest();
    const success = securityTest.runAllTests();
    
    this.results.security = {
      success: success,
      total: securityTest.testResults.length,
      passed: securityTest.testResults.filter(t => t.passed).length,
      failed: securityTest.testResults.filter(t => !t.passed).length,
      errors: securityTest.errors,
      security_findings: securityTest.securityFindings.length,
      critical_findings: securityTest.securityFindings.filter(f => f.severity === 'critical').length
    };
    
    return success;
  }

  async runEndToEndTests() {
    console.log('\n📋 Running End-to-End Workflow Tests...\n');
    
    const endToEndTest = new EndToEndWorkflowTest();
    const success = endToEndTest.runAllTests();
    
    this.results.endToEnd = {
      success: success,
      total: endToEndTest.testResults.length,
      passed: endToEndTest.testResults.filter(t => t.passed).length,
      failed: endToEndTest.testResults.filter(t => !t.passed).length,
      errors: endToEndTest.errors,
      simulated_issues: endToEndTest.simulatedIssues.length,
      workflow_steps: endToEndTest.workflowSteps.length
    };
    
    return success;
  }

<<<<<<< HEAD
  async runDateValidationTests() {
    console.log('\n📋 Running Date Validation Tests...\n');
    
    const dateValidationTest = new DateValidationTest();
    const success = dateValidationTest.runAllTests();
    
    this.results.dateValidation = {
      success: success,
      total: dateValidationTest.testResults.length,
      passed: dateValidationTest.testResults.filter(t => t.passed).length,
      failed: dateValidationTest.testResults.filter(t => !t.passed).length,
      errors: dateValidationTest.errors
=======
  async runMalformedMarkdownTests() {
    console.log('\n📋 Running Malformed Markdown Tests...\n');
    
    const malformedTest = new MalformedMarkdownTest();
    const success = await malformedTest.run();
    
    this.results.malformedMarkdown = {
      success: success,
      total: malformedTest.testResults.length,
      passed: malformedTest.testResults.filter(t => t.passed).length,
      failed: malformedTest.testResults.filter(t => !t.passed).length,
      errors: malformedTest.errors
    };
    
    return success;
  }

  async runFilePathValidationTests() {
    console.log('\n🔗 Running File Path Validation Tests...\n');
    
    const validator = new FilePathValidator();
    const success = await validator.validate();
    
    this.results.filePathValidation = {
      success: success,
      total: validator.results.totalReferences,
      passed: validator.results.validReferences,
      failed: validator.results.invalidReferences,
      errors: validator.results.errors.map(e => e.message || e),
      filesProcessed: validator.results.totalFiles,
      successRate: validator.results.totalReferences > 0 
        ? ((validator.results.validReferences / validator.results.totalReferences) * 100).toFixed(1)
        : 100
  async runEdgeCaseComprehensiveTests() {
    console.log('\n📋 Running Edge Case Comprehensive Tests...\n');
    
    const edgeCaseTest = new EdgeCaseComprehensiveTest();
    const success = await edgeCaseTest.run();
    
    this.results.edgeCaseComprehensive = {
      success: success,
      total: edgeCaseTest.testResults.length,
      passed: edgeCaseTest.testResults.filter(t => t.passed).length,
      failed: edgeCaseTest.testResults.filter(t => !t.passed).length,
      errors: edgeCaseTest.errors,
      execution_time: Date.now() - edgeCaseTest.startTime
    };
    
    return success;
  }

  async runJSONValidationTests() {
    console.log('\n📋 Running JSON Validation Tests...\n');
    
    const jsonTest = new JSONValidationTest();
    const success = await jsonTest.runTests();
    
    this.results.jsonValidation = {
      success: success,
      total: jsonTest.results.passed + jsonTest.results.failed,
      passed: jsonTest.results.passed,
      failed: jsonTest.results.failed,
      errors: jsonTest.results.errors
>>>>>>> c3eb93f0
    };
    
    return success;
  }

  calculateOverallResults() {
    this.results.overall.total_tests = this.results.validation.total + 
                                       this.results.integration.total + 
                                       this.results.api.total +
                                       this.results.comprehensive.total + 
                                       this.results.security.total + 
<<<<<<< HEAD
                                       this.results.endToEnd.total + 
                                       this.results.dateValidation.total;
=======
                                       this.results.endToEnd.total +
                                       this.results.malformedMarkdown.total +
                                       this.results.filePathValidation.total;
                                       this.results.edgeCaseComprehensive.total +
                                       this.results.jsonValidation.total;
>>>>>>> c3eb93f0
    
    this.results.overall.passed_tests = this.results.validation.passed + 
                                        this.results.integration.passed + 
                                        this.results.api.passed +
                                        this.results.comprehensive.passed + 
                                        this.results.security.passed + 
<<<<<<< HEAD
                                        this.results.endToEnd.passed + 
                                        this.results.dateValidation.passed;
=======
                                        this.results.endToEnd.passed +
                                        this.results.malformedMarkdown.passed +
                                        this.results.filePathValidation.passed;
                                        this.results.edgeCaseComprehensive.passed +
                                        this.results.jsonValidation.passed;
>>>>>>> c3eb93f0
    
    this.results.overall.failed_tests = this.results.validation.failed + 
                                        this.results.integration.failed + 
                                        this.results.api.failed +
                                        this.results.comprehensive.failed + 
                                        this.results.security.failed + 
<<<<<<< HEAD
                                        this.results.endToEnd.failed + 
                                        this.results.dateValidation.failed;
=======
                                        this.results.endToEnd.failed +
                                        this.results.malformedMarkdown.failed +
                                        this.results.filePathValidation.failed;
                                        this.results.edgeCaseComprehensive.failed +
                                        this.results.jsonValidation.failed;
>>>>>>> c3eb93f0
    
    this.results.overall.success_rate = Math.round((this.results.overall.passed_tests / this.results.overall.total_tests) * 100);
  }

  printSummary() {
    console.log('\n' + '=' .repeat(80));
    console.log('📊 COMPREHENSIVE TEST SUMMARY');
    console.log('=' .repeat(80));
    
    console.log('\n🔍 Validation Tests:');
    console.log(`   ✅ Passed: ${this.results.validation.passed}/${this.results.validation.total}`);
    console.log(`   ❌ Failed: ${this.results.validation.failed}`);
    console.log(`   📈 Success Rate: ${Math.round((this.results.validation.passed / this.results.validation.total) * 100)}%`);
    
    console.log('\n🧪 Integration Tests:');
    console.log(`   ✅ Passed: ${this.results.integration.passed}/${this.results.integration.total}`);
    console.log(`   ❌ Failed: ${this.results.integration.failed}`);
    console.log(`   📈 Success Rate: ${Math.round((this.results.integration.passed / this.results.integration.total) * 100)}%`);
    console.log(`   🎯 Mock Issues Generated: ${this.results.integration.mock_issues}`);
    
    console.log('\n🔌 API Integration Tests:');
    console.log(`   ✅ Passed: ${this.results.api.passed}/${this.results.api.total}`);
    console.log(`   ❌ Failed: ${this.results.api.failed}`);
    console.log(`   📈 Success Rate: ${Math.round((this.results.api.passed / this.results.api.total) * 100)}%`);
    console.log('\n📋 Comprehensive Tests:');
    console.log(`   ✅ Passed: ${this.results.comprehensive.passed}/${this.results.comprehensive.total}`);
    console.log(`   ❌ Failed: ${this.results.comprehensive.failed}`);
    console.log(`   📈 Success Rate: ${Math.round((this.results.comprehensive.passed / this.results.comprehensive.total) * 100)}%`);
    
    console.log('\n🔒 Security Tests:');
    console.log(`   ✅ Passed: ${this.results.security.passed}/${this.results.security.total}`);
    console.log(`   ❌ Failed: ${this.results.security.failed}`);
    console.log(`   📈 Success Rate: ${Math.round((this.results.security.passed / this.results.security.total) * 100)}%`);
    console.log(`   🚨 Security Findings: ${this.results.security.security_findings}`);
    
    console.log('\n🎯 End-to-End Tests:');
    console.log(`   ✅ Passed: ${this.results.endToEnd.passed}/${this.results.endToEnd.total}`);
    console.log(`   ❌ Failed: ${this.results.endToEnd.failed}`);
    console.log(`   📈 Success Rate: ${Math.round((this.results.endToEnd.passed / this.results.endToEnd.total) * 100)}%`);
    console.log(`   🔄 Simulated Issues: ${this.results.endToEnd.simulated_issues}`);
    
    console.log('\n🔧 Malformed Markdown Tests:');
    console.log(`   ✅ Passed: ${this.results.malformedMarkdown.passed}/${this.results.malformedMarkdown.total}`);
    console.log(`   ❌ Failed: ${this.results.malformedMarkdown.failed}`);
    console.log(`   📈 Success Rate: ${Math.round((this.results.malformedMarkdown.passed / this.results.malformedMarkdown.total) * 100)}%`);
    
    console.log('\n🔗 File Path Validation Tests:');
    console.log(`   ✅ Valid References: ${this.results.filePathValidation.passed}/${this.results.filePathValidation.total}`);
    console.log(`   ❌ Invalid References: ${this.results.filePathValidation.failed}`);
    console.log(`   📈 Success Rate: ${this.results.filePathValidation.successRate}%`);
    console.log(`   📄 Files Processed: ${this.results.filePathValidation.filesProcessed}`);
    console.log('\n⚡ Edge Case Comprehensive Tests:');
    console.log(`   ✅ Passed: ${this.results.edgeCaseComprehensive.passed}/${this.results.edgeCaseComprehensive.total}`);
    console.log(`   ❌ Failed: ${this.results.edgeCaseComprehensive.failed}`);
    console.log(`   📈 Success Rate: ${Math.round((this.results.edgeCaseComprehensive.passed / this.results.edgeCaseComprehensive.total) * 100)}%`);
    console.log(`   ⏱️  Execution Time: ${this.results.edgeCaseComprehensive.execution_time}ms`);
    
    console.log('\n📄 JSON Validation Tests:');
    console.log(`   ✅ Passed: ${this.results.jsonValidation.passed}/${this.results.jsonValidation.total}`);
    console.log(`   ❌ Failed: ${this.results.jsonValidation.failed}`);
    console.log(`   📈 Success Rate: ${Math.round((this.results.jsonValidation.passed / this.results.jsonValidation.total) * 100)}%`);
    
    console.log('\n🎯 OVERALL RESULTS:');
    console.log(`   📝 Total Tests: ${this.results.overall.total_tests}`);
    console.log(`   ✅ Passed: ${this.results.overall.passed_tests}`);
    console.log(`   ❌ Failed: ${this.results.overall.failed_tests}`);
    console.log(`   📊 Success Rate: ${this.results.overall.success_rate}%`);
    
    if (this.results.overall.failed_tests === 0) {
      console.log('\n🎉 ALL TESTS PASSED! Workflows are validated and ready for production.');
    } else {
      console.log('\n⚠️  Some tests failed. Review the detailed results for issues to fix.');
      
      console.log('\n🔥 All Failed Tests:');
      let failureIndex = 1;
      
      if (this.results.validation.errors.length > 0) {
        console.log('   Validation Test Failures:');
        this.results.validation.errors.forEach(error => {
          console.log(`   ${failureIndex}. ${error}`);
          failureIndex++;
        });
      }
      
      if (this.results.integration.errors.length > 0) {
        console.log('   Integration Test Failures:');
        this.results.integration.errors.forEach(error => {
          console.log(`   ${failureIndex}. ${error}`);
          failureIndex++;
        });
      }
      
      if (this.results.api.errors.length > 0) {
        console.log('   API Integration Test Failures:');
        this.results.api.errors.forEach(error => {
          console.log(`   ${failureIndex}. ${error}`);
          failureIndex++;
        });
      }
      
      if (this.results.comprehensive.errors.length > 0) {
        console.log('   Comprehensive Test Failures:');
        this.results.comprehensive.errors.forEach(error => {
          console.log(`   ${failureIndex}. ${error}`);
          failureIndex++;
        });
      }
      
      if (this.results.security.errors.length > 0) {
        console.log('   Security Test Failures:');
        this.results.security.errors.forEach(error => {
          console.log(`   ${failureIndex}. ${error}`);
          failureIndex++;
        });
      }
      
      if (this.results.endToEnd.errors.length > 0) {
        console.log('   End-to-End Test Failures:');
        this.results.endToEnd.errors.forEach(error => {
          console.log(`   ${failureIndex}. ${error}`);
          failureIndex++;
        });
      }
      
<<<<<<< HEAD
      if (this.results.dateValidation.errors.length > 0) {
        console.log('   Date Validation Test Failures:');
        this.results.dateValidation.errors.forEach(error => {
=======
      if (this.results.malformedMarkdown.errors.length > 0) {
        console.log('   Malformed Markdown Test Failures:');
        this.results.malformedMarkdown.errors.forEach(error => {
          console.log(`   ${failureIndex}. ${error}`);
          failureIndex++;
        });
      }
      
      if (this.results.filePathValidation.errors.length > 0) {
        console.log('   File Path Validation Failures:');
        // Limit to first 10 errors to avoid overwhelming output
        this.results.filePathValidation.errors.slice(0, 10).forEach(error => {
          console.log(`   ${failureIndex}. ${error}`);
          failureIndex++;
        });
        if (this.results.filePathValidation.errors.length > 10) {
          console.log(`   ... and ${this.results.filePathValidation.errors.length - 10} more file path errors`);
        }
      if (this.results.edgeCaseComprehensive.errors.length > 0) {
        console.log('   Edge Case Comprehensive Test Failures:');
        this.results.edgeCaseComprehensive.errors.forEach(error => {
          console.log(`   ${failureIndex}. ${error}`);
          failureIndex++;
        });
      }
      
      if (this.results.jsonValidation.errors.length > 0) {
        console.log('   JSON Validation Test Failures:');
        this.results.jsonValidation.errors.forEach(error => {
>>>>>>> c3eb93f0
          console.log(`   ${failureIndex}. ${error}`);
          failureIndex++;
        });
      }
    }
    
    console.log('\n📁 Test artifacts are archived in:');
    console.log('   - test-data/latest/ (most recent results)');
    console.log('   - test-data/archives/ (timestamped archives)');
    console.log('   - tests/ (backward compatibility copies)');
    
    console.log('\n' + '=' .repeat(80));
  }

  saveResults() {
    this.results.generated_at = new Date().toISOString();
    this.results.test_runner_version = '1.0.0';
    
    // Archive comprehensive test results to prevent merge conflicts
    const archiver = new TestResultArchiver();
    archiver.archiveTestResult('comprehensive-test-results.json', this.results, {
      testType: 'comprehensive-test',
      metadata: {
        runner_version: '1.0.0',
<<<<<<< HEAD
        test_suites: ['validation', 'integration', 'comprehensive', 'security', 'end-to-end', 'date-validation']
=======
        test_suites: ['validation', 'integration', 'api', 'comprehensive', 'security', 'end-to-end', 'malformed-markdown', 'edge-case-comprehensive']
>>>>>>> c3eb93f0
      },
      summary: this.results.overall
    });
  }

  async run() {
    console.log('🚀 Starting Comprehensive Workflow Testing Suite');
    console.log('Testing GitHub Actions workflows for todo-to-issues and file-representations');
    console.log('=' .repeat(80));
    
    const startTime = Date.now();
    
    try {
      const validationSuccess = await this.runValidationTests();
      const integrationSuccess = await this.runIntegrationTests();
      const apiSuccess = await this.runAPITests();
      const comprehensiveSuccess = await this.runComprehensiveTests();
      const securitySuccess = await this.runSecurityTests();
      const endToEndSuccess = await this.runEndToEndTests();
<<<<<<< HEAD
      const dateValidationSuccess = await this.runDateValidationTests();
=======
      const malformedMarkdownSuccess = await this.runMalformedMarkdownTests();
      const filePathValidationSuccess = await this.runFilePathValidationTests();
      const edgeCaseComprehensiveSuccess = await this.runEdgeCaseComprehensiveTests();
      const jsonValidationSuccess = await this.runJSONValidationTests();
>>>>>>> c3eb93f0
      
      this.calculateOverallResults();
      this.saveResults();
      this.printSummary();
      
      const endTime = Date.now();
      const duration = ((endTime - startTime) / 1000).toFixed(2);
      
      console.log(`⏱️  Total execution time: ${duration}s`);
      
      // Exit with appropriate code
<<<<<<< HEAD
      const overallSuccess = validationSuccess && integrationSuccess && comprehensiveSuccess && securitySuccess && endToEndSuccess && dateValidationSuccess;
=======
      const overallSuccess = validationSuccess && integrationSuccess && apiSuccess && comprehensiveSuccess && securitySuccess && endToEndSuccess && malformedMarkdownSuccess && filePathValidationSuccess;
      const overallSuccess = validationSuccess && integrationSuccess && apiSuccess && comprehensiveSuccess && securitySuccess && endToEndSuccess && malformedMarkdownSuccess && edgeCaseComprehensiveSuccess && jsonValidationSuccess;
>>>>>>> c3eb93f0
      process.exit(overallSuccess ? 0 : 1);
      
    } catch (error) {
      console.error('\n💥 Test runner encountered an error:');
      console.error(error.message);
      console.error(error.stack);
      process.exit(1);
    }
  }
}

// Run comprehensive tests if this file is executed directly
if (require.main === module) {
  const runner = new TestRunner();
  runner.run();
}

module.exports = TestRunner;<|MERGE_RESOLUTION|>--- conflicted
+++ resolved
@@ -9,14 +9,11 @@
 const ComprehensiveWorkflowTest = require('./comprehensive-workflow-test.js');
 const SecurityValidationTest = require('./security-validation-test.js');
 const EndToEndWorkflowTest = require('./end-to-end-workflow-test.js');
-<<<<<<< HEAD
 const DateValidationTest = require('./date-validation.test.js');
-=======
 const MalformedMarkdownTest = require('./malformed-markdown-test.js');
 const FilePathValidator = require('./file-path-validation.test.js');
 const EdgeCaseComprehensiveTest = require('./edge-case-comprehensive.test.js');
 const JSONValidationTest = require('./json-validation-test.js');
->>>>>>> c3eb93f0
 const fs = require('fs');
 const TestResultArchiver = require('./test-result-archiver');
 
@@ -29,14 +26,11 @@
       comprehensive: null,
       security: null,
       endToEnd: null,
-<<<<<<< HEAD
       dateValidation: null,
-=======
       malformedMarkdown: null,
       filePathValidation: null,
       edgeCaseComprehensive: null,
       jsonValidation: null,
->>>>>>> c3eb93f0
       overall: {
         total_tests: 0,
         passed_tests: 0,
@@ -152,7 +146,6 @@
     return success;
   }
 
-<<<<<<< HEAD
   async runDateValidationTests() {
     console.log('\n📋 Running Date Validation Tests...\n');
     
@@ -165,7 +158,6 @@
       passed: dateValidationTest.testResults.filter(t => t.passed).length,
       failed: dateValidationTest.testResults.filter(t => !t.passed).length,
       errors: dateValidationTest.errors
-=======
   async runMalformedMarkdownTests() {
     console.log('\n📋 Running Malformed Markdown Tests...\n');
     
@@ -229,7 +221,6 @@
       passed: jsonTest.results.passed,
       failed: jsonTest.results.failed,
       errors: jsonTest.results.errors
->>>>>>> c3eb93f0
     };
     
     return success;
@@ -241,48 +232,39 @@
                                        this.results.api.total +
                                        this.results.comprehensive.total + 
                                        this.results.security.total + 
-<<<<<<< HEAD
                                        this.results.endToEnd.total + 
                                        this.results.dateValidation.total;
-=======
                                        this.results.endToEnd.total +
                                        this.results.malformedMarkdown.total +
                                        this.results.filePathValidation.total;
                                        this.results.edgeCaseComprehensive.total +
                                        this.results.jsonValidation.total;
->>>>>>> c3eb93f0
     
     this.results.overall.passed_tests = this.results.validation.passed + 
                                         this.results.integration.passed + 
                                         this.results.api.passed +
                                         this.results.comprehensive.passed + 
                                         this.results.security.passed + 
-<<<<<<< HEAD
                                         this.results.endToEnd.passed + 
                                         this.results.dateValidation.passed;
-=======
                                         this.results.endToEnd.passed +
                                         this.results.malformedMarkdown.passed +
                                         this.results.filePathValidation.passed;
                                         this.results.edgeCaseComprehensive.passed +
                                         this.results.jsonValidation.passed;
->>>>>>> c3eb93f0
     
     this.results.overall.failed_tests = this.results.validation.failed + 
                                         this.results.integration.failed + 
                                         this.results.api.failed +
                                         this.results.comprehensive.failed + 
                                         this.results.security.failed + 
-<<<<<<< HEAD
                                         this.results.endToEnd.failed + 
                                         this.results.dateValidation.failed;
-=======
                                         this.results.endToEnd.failed +
                                         this.results.malformedMarkdown.failed +
                                         this.results.filePathValidation.failed;
                                         this.results.edgeCaseComprehensive.failed +
                                         this.results.jsonValidation.failed;
->>>>>>> c3eb93f0
     
     this.results.overall.success_rate = Math.round((this.results.overall.passed_tests / this.results.overall.total_tests) * 100);
   }
@@ -407,11 +389,9 @@
         });
       }
       
-<<<<<<< HEAD
       if (this.results.dateValidation.errors.length > 0) {
         console.log('   Date Validation Test Failures:');
         this.results.dateValidation.errors.forEach(error => {
-=======
       if (this.results.malformedMarkdown.errors.length > 0) {
         console.log('   Malformed Markdown Test Failures:');
         this.results.malformedMarkdown.errors.forEach(error => {
@@ -441,7 +421,6 @@
       if (this.results.jsonValidation.errors.length > 0) {
         console.log('   JSON Validation Test Failures:');
         this.results.jsonValidation.errors.forEach(error => {
->>>>>>> c3eb93f0
           console.log(`   ${failureIndex}. ${error}`);
           failureIndex++;
         });
@@ -466,11 +445,8 @@
       testType: 'comprehensive-test',
       metadata: {
         runner_version: '1.0.0',
-<<<<<<< HEAD
         test_suites: ['validation', 'integration', 'comprehensive', 'security', 'end-to-end', 'date-validation']
-=======
         test_suites: ['validation', 'integration', 'api', 'comprehensive', 'security', 'end-to-end', 'malformed-markdown', 'edge-case-comprehensive']
->>>>>>> c3eb93f0
       },
       summary: this.results.overall
     });
@@ -490,14 +466,11 @@
       const comprehensiveSuccess = await this.runComprehensiveTests();
       const securitySuccess = await this.runSecurityTests();
       const endToEndSuccess = await this.runEndToEndTests();
-<<<<<<< HEAD
       const dateValidationSuccess = await this.runDateValidationTests();
-=======
       const malformedMarkdownSuccess = await this.runMalformedMarkdownTests();
       const filePathValidationSuccess = await this.runFilePathValidationTests();
       const edgeCaseComprehensiveSuccess = await this.runEdgeCaseComprehensiveTests();
       const jsonValidationSuccess = await this.runJSONValidationTests();
->>>>>>> c3eb93f0
       
       this.calculateOverallResults();
       this.saveResults();
@@ -509,12 +482,9 @@
       console.log(`⏱️  Total execution time: ${duration}s`);
       
       // Exit with appropriate code
-<<<<<<< HEAD
       const overallSuccess = validationSuccess && integrationSuccess && comprehensiveSuccess && securitySuccess && endToEndSuccess && dateValidationSuccess;
-=======
       const overallSuccess = validationSuccess && integrationSuccess && apiSuccess && comprehensiveSuccess && securitySuccess && endToEndSuccess && malformedMarkdownSuccess && filePathValidationSuccess;
       const overallSuccess = validationSuccess && integrationSuccess && apiSuccess && comprehensiveSuccess && securitySuccess && endToEndSuccess && malformedMarkdownSuccess && edgeCaseComprehensiveSuccess && jsonValidationSuccess;
->>>>>>> c3eb93f0
       process.exit(overallSuccess ? 0 : 1);
       
     } catch (error) {
