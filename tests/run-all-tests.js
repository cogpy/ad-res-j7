--- conflicted
+++ resolved
@@ -10,12 +10,9 @@
 const SecurityValidationTest = require('./security-validation-test.js');
 const EndToEndWorkflowTest = require('./end-to-end-workflow-test.js');
 const MalformedMarkdownTest = require('./malformed-markdown-test.js');
-<<<<<<< HEAD
 const FilePathValidator = require('./file-path-validation.test.js');
-=======
 const EdgeCaseComprehensiveTest = require('./edge-case-comprehensive.test.js');
 const JSONValidationTest = require('./json-validation-test.js');
->>>>>>> 74d7487e
 const fs = require('fs');
 const TestResultArchiver = require('./test-result-archiver');
 
@@ -29,12 +26,9 @@
       security: null,
       endToEnd: null,
       malformedMarkdown: null,
-<<<<<<< HEAD
       filePathValidation: null,
-=======
       edgeCaseComprehensive: null,
       jsonValidation: null,
->>>>>>> 74d7487e
       overall: {
         total_tests: 0,
         passed_tests: 0,
@@ -167,7 +161,6 @@
     return success;
   }
 
-<<<<<<< HEAD
   async runFilePathValidationTests() {
     console.log('\n🔗 Running File Path Validation Tests...\n');
     
@@ -184,7 +177,6 @@
       successRate: validator.results.totalReferences > 0 
         ? ((validator.results.validReferences / validator.results.totalReferences) * 100).toFixed(1)
         : 100
-=======
   async runEdgeCaseComprehensiveTests() {
     console.log('\n📋 Running Edge Case Comprehensive Tests...\n');
     
@@ -215,7 +207,6 @@
       passed: jsonTest.results.passed,
       failed: jsonTest.results.failed,
       errors: jsonTest.results.errors
->>>>>>> 74d7487e
     };
     
     return success;
@@ -229,12 +220,9 @@
                                        this.results.security.total + 
                                        this.results.endToEnd.total +
                                        this.results.malformedMarkdown.total +
-<<<<<<< HEAD
                                        this.results.filePathValidation.total;
-=======
                                        this.results.edgeCaseComprehensive.total +
                                        this.results.jsonValidation.total;
->>>>>>> 74d7487e
     
     this.results.overall.passed_tests = this.results.validation.passed + 
                                         this.results.integration.passed + 
@@ -243,12 +231,9 @@
                                         this.results.security.passed + 
                                         this.results.endToEnd.passed +
                                         this.results.malformedMarkdown.passed +
-<<<<<<< HEAD
                                         this.results.filePathValidation.passed;
-=======
                                         this.results.edgeCaseComprehensive.passed +
                                         this.results.jsonValidation.passed;
->>>>>>> 74d7487e
     
     this.results.overall.failed_tests = this.results.validation.failed + 
                                         this.results.integration.failed + 
@@ -257,12 +242,9 @@
                                         this.results.security.failed + 
                                         this.results.endToEnd.failed +
                                         this.results.malformedMarkdown.failed +
-<<<<<<< HEAD
                                         this.results.filePathValidation.failed;
-=======
                                         this.results.edgeCaseComprehensive.failed +
                                         this.results.jsonValidation.failed;
->>>>>>> 74d7487e
     
     this.results.overall.success_rate = Math.round((this.results.overall.passed_tests / this.results.overall.total_tests) * 100);
   }
@@ -309,13 +291,11 @@
     console.log(`   ❌ Failed: ${this.results.malformedMarkdown.failed}`);
     console.log(`   📈 Success Rate: ${Math.round((this.results.malformedMarkdown.passed / this.results.malformedMarkdown.total) * 100)}%`);
     
-<<<<<<< HEAD
     console.log('\n🔗 File Path Validation Tests:');
     console.log(`   ✅ Valid References: ${this.results.filePathValidation.passed}/${this.results.filePathValidation.total}`);
     console.log(`   ❌ Invalid References: ${this.results.filePathValidation.failed}`);
     console.log(`   📈 Success Rate: ${this.results.filePathValidation.successRate}%`);
     console.log(`   📄 Files Processed: ${this.results.filePathValidation.filesProcessed}`);
-=======
     console.log('\n⚡ Edge Case Comprehensive Tests:');
     console.log(`   ✅ Passed: ${this.results.edgeCaseComprehensive.passed}/${this.results.edgeCaseComprehensive.total}`);
     console.log(`   ❌ Failed: ${this.results.edgeCaseComprehensive.failed}`);
@@ -326,7 +306,6 @@
     console.log(`   ✅ Passed: ${this.results.jsonValidation.passed}/${this.results.jsonValidation.total}`);
     console.log(`   ❌ Failed: ${this.results.jsonValidation.failed}`);
     console.log(`   📈 Success Rate: ${Math.round((this.results.jsonValidation.passed / this.results.jsonValidation.total) * 100)}%`);
->>>>>>> 74d7487e
     
     console.log('\n🎯 OVERALL RESULTS:');
     console.log(`   📝 Total Tests: ${this.results.overall.total_tests}`);
@@ -398,7 +377,6 @@
         });
       }
       
-<<<<<<< HEAD
       if (this.results.filePathValidation.errors.length > 0) {
         console.log('   File Path Validation Failures:');
         // Limit to first 10 errors to avoid overwhelming output
@@ -409,7 +387,6 @@
         if (this.results.filePathValidation.errors.length > 10) {
           console.log(`   ... and ${this.results.filePathValidation.errors.length - 10} more file path errors`);
         }
-=======
       if (this.results.edgeCaseComprehensive.errors.length > 0) {
         console.log('   Edge Case Comprehensive Test Failures:');
         this.results.edgeCaseComprehensive.errors.forEach(error => {
@@ -424,7 +401,6 @@
           console.log(`   ${failureIndex}. ${error}`);
           failureIndex++;
         });
->>>>>>> 74d7487e
       }
     }
     
@@ -467,12 +443,9 @@
       const securitySuccess = await this.runSecurityTests();
       const endToEndSuccess = await this.runEndToEndTests();
       const malformedMarkdownSuccess = await this.runMalformedMarkdownTests();
-<<<<<<< HEAD
       const filePathValidationSuccess = await this.runFilePathValidationTests();
-=======
       const edgeCaseComprehensiveSuccess = await this.runEdgeCaseComprehensiveTests();
       const jsonValidationSuccess = await this.runJSONValidationTests();
->>>>>>> 74d7487e
       
       this.calculateOverallResults();
       this.saveResults();
@@ -484,11 +457,8 @@
       console.log(`⏱️  Total execution time: ${duration}s`);
       
       // Exit with appropriate code
-<<<<<<< HEAD
       const overallSuccess = validationSuccess && integrationSuccess && apiSuccess && comprehensiveSuccess && securitySuccess && endToEndSuccess && malformedMarkdownSuccess && filePathValidationSuccess;
-=======
       const overallSuccess = validationSuccess && integrationSuccess && apiSuccess && comprehensiveSuccess && securitySuccess && endToEndSuccess && malformedMarkdownSuccess && edgeCaseComprehensiveSuccess && jsonValidationSuccess;
->>>>>>> 74d7487e
       process.exit(overallSuccess ? 0 : 1);
       
     } catch (error) {
