#!/usr/bin/env node

// Comprehensive Test Runner for Workflow Validation
// Runs all validation and integration tests

const WorkflowValidator = require('./workflow-validation.test.js');
const WorkflowIntegrationTest = require('./integration-test.js');
const APIIntegrationTests = require('./api-integration-tests.js');
const ComprehensiveWorkflowTest = require('./comprehensive-workflow-test.js');
const SecurityValidationTest = require('./security-validation-test.js');
const EndToEndWorkflowTest = require('./end-to-end-workflow-test.js');
const MalformedMarkdownTest = require('./malformed-markdown-test.js');
<<<<<<< HEAD
const ComprehensiveTodoFileValidation = require('./comprehensive-todo-file-validation.test.js');
=======
const ComprehensiveTodoValidationTest = require('./comprehensive-todo-validation.test.js');
>>>>>>> a14b4a19
const fs = require('fs');
const TestResultArchiver = require('./test-result-archiver');

class TestRunner {
  constructor() {
    this.results = {
      validation: null,
      integration: null,
      api: null,
      comprehensive: null,
      security: null,
      endToEnd: null,
      malformedMarkdown: null,
      todoValidation: null,
      overall: {
        total_tests: 0,
        passed_tests: 0,
        failed_tests: 0,
        success_rate: 0
      }
    };
  }

  async runValidationTests() {
    console.log('📋 Running Workflow Validation Tests...\n');
    
    const validator = new WorkflowValidator();
    const success = validator.runAllTests();
    
    this.results.validation = {
      success: success,
      total: validator.testResults.length,
      passed: validator.testResults.filter(t => t.passed).length,
      failed: validator.testResults.filter(t => !t.passed).length,
      errors: validator.errors
    };
    
    return success;
  }

  async runIntegrationTests() {
    console.log('\n📋 Running Integration Tests...\n');
    
    const integrationTest = new WorkflowIntegrationTest();
    const success = integrationTest.runAllTests();
    
    this.results.integration = {
      success: success,
      total: integrationTest.testResults.length,
      passed: integrationTest.testResults.filter(t => t.passed).length,
      failed: integrationTest.testResults.filter(t => !t.passed).length,
      errors: integrationTest.errors,
      mock_issues: integrationTest.mockIssues.length
    };
    
    return success;
  }

  async runAPITests() {
    console.log('\n📋 Running API Integration Tests...\n');
    
    const apiTest = new APIIntegrationTests();
    const success = await apiTest.runAllTests();
    
    this.results.api = {
      success: success,
      total: apiTest.testResults.length,
      passed: apiTest.testResults.filter(t => t.passed).length,
      failed: apiTest.testResults.filter(t => !t.passed).length,
      errors: apiTest.errors
    };
  }

  async runComprehensiveTests() {
    console.log('\n📋 Running Comprehensive Workflow Tests...\n');
    
    const comprehensiveTest = new ComprehensiveWorkflowTest();
    const success = comprehensiveTest.runAllTests();
    
    this.results.comprehensive = {
      success: success,
      total: comprehensiveTest.testResults.length,
      passed: comprehensiveTest.testResults.filter(t => t.passed).length,
      failed: comprehensiveTest.testResults.filter(t => !t.passed).length,
      errors: comprehensiveTest.errors,
      performance_metrics: comprehensiveTest.performanceMetrics
    };
    
    return success;
  }

  async runSecurityTests() {
    console.log('\n📋 Running Security Validation Tests...\n');
    
    const securityTest = new SecurityValidationTest();
    const success = securityTest.runAllTests();
    
    this.results.security = {
      success: success,
      total: securityTest.testResults.length,
      passed: securityTest.testResults.filter(t => t.passed).length,
      failed: securityTest.testResults.filter(t => !t.passed).length,
      errors: securityTest.errors,
      security_findings: securityTest.securityFindings.length,
      critical_findings: securityTest.securityFindings.filter(f => f.severity === 'critical').length
    };
    
    return success;
  }

  async runEndToEndTests() {
    console.log('\n📋 Running End-to-End Workflow Tests...\n');
    
    const endToEndTest = new EndToEndWorkflowTest();
    const success = endToEndTest.runAllTests();
    
    this.results.endToEnd = {
      success: success,
      total: endToEndTest.testResults.length,
      passed: endToEndTest.testResults.filter(t => t.passed).length,
      failed: endToEndTest.testResults.filter(t => !t.passed).length,
      errors: endToEndTest.errors,
      simulated_issues: endToEndTest.simulatedIssues.length,
      workflow_steps: endToEndTest.workflowSteps.length
    };
    
    return success;
  }

<<<<<<< HEAD
  async runTodoValidationTests() {
    console.log('\n📋 Running Comprehensive Todo File Validation Tests...\n');
    
    const todoValidator = new ComprehensiveTodoFileValidation();
    const success = todoValidator.runComprehensiveValidation();
    
    this.results.todoValidation = {
      success: success,
      total: todoValidator.testResults.length,
      passed: todoValidator.testResults.filter(t => t.passed).length,
      failed: todoValidator.testResults.filter(t => !t.passed).length,
      errors: todoValidator.errors,
      validationMetrics: todoValidator.validationMetrics
    };
    
    return success;
  }

  async runMalformedMarkdownTests() {
    console.log('\n📋 Running Malformed Markdown Tests...\n');
=======
  async runNoActionableTasksTests() {
    console.log('\n📋 Running No Actionable Tasks Validation Tests...\n');
>>>>>>> a14b4a19
    
    const noActionableTasksTest = new NoActionableTasksValidator();
    const success = noActionableTasksTest.runAllTests();
    
    this.results.noActionableTasks = {
      success: success,
      total: noActionableTasksTest.testResults.length,
      passed: noActionableTasksTest.testResults.filter(t => t.passed).length,
      failed: noActionableTasksTest.testResults.filter(t => !t.passed).length,
      errors: noActionableTasksTest.errors,
      scenarios_tested: 5 // empty directory, non-actionable content, mixed content, empty files, exit behavior
    };
    
    return success;
  }

  async runTodoValidationTests() {
    console.log('\n📋 Running Comprehensive Todo Validation Tests...\n');
    
    const todoValidationTest = new ComprehensiveTodoValidationTest();
    const success = todoValidationTest.runAllTests();
    
    this.results.todoValidation = {
      success: success,
      total: todoValidationTest.testResults.length,
      passed: todoValidationTest.testResults.filter(t => t.passed).length,
      failed: todoValidationTest.testResults.filter(t => !t.passed).length,
      errors: todoValidationTest.errors,
      todo_files_tested: todoValidationTest.todoFiles.length,
      workflow_results: todoValidationTest.workflowResults,
      cross_reference_results: todoValidationTest.crossReferenceResults
    };
    
    return success;
  }

  calculateOverallResults() {
    this.results.overall.total_tests = this.results.validation.total + 
                                       this.results.integration.total + 
                                       this.results.api.total +
                                       this.results.comprehensive.total + 
                                       this.results.security.total + 
                                       this.results.endToEnd.total +
                                       this.results.malformedMarkdown.total +
                                       this.results.todoValidation.total;
    
    this.results.overall.passed_tests = this.results.validation.passed + 
                                        this.results.integration.passed + 
                                        this.results.api.passed +
                                        this.results.comprehensive.passed + 
                                        this.results.security.passed + 
                                        this.results.endToEnd.passed +
                                        this.results.malformedMarkdown.passed +
                                        this.results.todoValidation.passed;
    
    this.results.overall.failed_tests = this.results.validation.failed + 
                                        this.results.integration.failed + 
                                        this.results.api.failed +
                                        this.results.comprehensive.failed + 
                                        this.results.security.failed + 
                                        this.results.endToEnd.failed +
                                        this.results.malformedMarkdown.failed +
                                        this.results.todoValidation.failed;
    
    this.results.overall.success_rate = Math.round((this.results.overall.passed_tests / this.results.overall.total_tests) * 100);
  }

  printSummary() {
    console.log('\n' + '=' .repeat(80));
    console.log('📊 COMPREHENSIVE TEST SUMMARY');
    console.log('=' .repeat(80));
    
    console.log('\n🔍 Validation Tests:');
    console.log(`   ✅ Passed: ${this.results.validation.passed}/${this.results.validation.total}`);
    console.log(`   ❌ Failed: ${this.results.validation.failed}`);
    console.log(`   📈 Success Rate: ${Math.round((this.results.validation.passed / this.results.validation.total) * 100)}%`);
    
    console.log('\n🧪 Integration Tests:');
    console.log(`   ✅ Passed: ${this.results.integration.passed}/${this.results.integration.total}`);
    console.log(`   ❌ Failed: ${this.results.integration.failed}`);
    console.log(`   📈 Success Rate: ${Math.round((this.results.integration.passed / this.results.integration.total) * 100)}%`);
    console.log(`   🎯 Mock Issues Generated: ${this.results.integration.mock_issues}`);
    
    console.log('\n🔌 API Integration Tests:');
    console.log(`   ✅ Passed: ${this.results.api.passed}/${this.results.api.total}`);
    console.log(`   ❌ Failed: ${this.results.api.failed}`);
    console.log(`   📈 Success Rate: ${Math.round((this.results.api.passed / this.results.api.total) * 100)}%`);
    console.log('\n📋 Comprehensive Tests:');
    console.log(`   ✅ Passed: ${this.results.comprehensive.passed}/${this.results.comprehensive.total}`);
    console.log(`   ❌ Failed: ${this.results.comprehensive.failed}`);
    console.log(`   📈 Success Rate: ${Math.round((this.results.comprehensive.passed / this.results.comprehensive.total) * 100)}%`);
    
    console.log('\n🔒 Security Tests:');
    console.log(`   ✅ Passed: ${this.results.security.passed}/${this.results.security.total}`);
    console.log(`   ❌ Failed: ${this.results.security.failed}`);
    console.log(`   📈 Success Rate: ${Math.round((this.results.security.passed / this.results.security.total) * 100)}%`);
    console.log(`   🚨 Security Findings: ${this.results.security.security_findings}`);
    
    console.log('\n🎯 End-to-End Tests:');
    console.log(`   ✅ Passed: ${this.results.endToEnd.passed}/${this.results.endToEnd.total}`);
    console.log(`   ❌ Failed: ${this.results.endToEnd.failed}`);
    console.log(`   📈 Success Rate: ${Math.round((this.results.endToEnd.passed / this.results.endToEnd.total) * 100)}%`);
    console.log(`   🔄 Simulated Issues: ${this.results.endToEnd.simulated_issues}`);
    
    console.log('\n🚫 No Actionable Tasks Tests:');
    console.log(`   ✅ Passed: ${this.results.noActionableTasks.passed}/${this.results.noActionableTasks.total}`);
    console.log(`   ❌ Failed: ${this.results.noActionableTasks.failed}`);
    console.log(`   📈 Success Rate: ${Math.round((this.results.noActionableTasks.passed / this.results.noActionableTasks.total) * 100)}%`);
    console.log(`   🔍 Scenarios Tested: ${this.results.noActionableTasks.scenarios_tested}`);
    
    console.log('\n📋 Todo Validation Tests:');
    console.log(`   ✅ Passed: ${this.results.todoValidation.passed}/${this.results.todoValidation.total}`);
    console.log(`   ❌ Failed: ${this.results.todoValidation.failed}`);
    console.log(`   📈 Success Rate: ${Math.round((this.results.todoValidation.passed / this.results.todoValidation.total) * 100)}%`);
    console.log(`   📋 Todo Files Tested: ${this.results.todoValidation.todo_files_tested}`);
    
    console.log('\n📋 Todo File Validation Tests:');
    console.log(`   ✅ Passed: ${this.results.todoValidation.passed}/${this.results.todoValidation.total}`);
    console.log(`   ❌ Failed: ${this.results.todoValidation.failed}`);
    console.log(`   📈 Success Rate: ${Math.round((this.results.todoValidation.passed / this.results.todoValidation.total) * 100)}%`);
    console.log(`   📁 Files Validated: ${this.results.todoValidation.validationMetrics.totalFiles}`);
    console.log(`   📋 Tasks Found: ${this.results.todoValidation.validationMetrics.totalTasks}`);
    console.log(`   🔥 Critical Tasks: ${this.results.todoValidation.validationMetrics.criticalTasks}`);
    
    console.log('\n🎯 OVERALL RESULTS:');
    console.log(`   📝 Total Tests: ${this.results.overall.total_tests}`);
    console.log(`   ✅ Passed: ${this.results.overall.passed_tests}`);
    console.log(`   ❌ Failed: ${this.results.overall.failed_tests}`);
    console.log(`   📊 Success Rate: ${this.results.overall.success_rate}%`);
    
    if (this.results.overall.failed_tests === 0) {
      console.log('\n🎉 ALL TESTS PASSED! Workflows are validated and ready for production.');
    } else {
      console.log('\n⚠️  Some tests failed. Review the detailed results for issues to fix.');
      
      console.log('\n🔥 All Failed Tests:');
      let failureIndex = 1;
      
      if (this.results.validation.errors.length > 0) {
        console.log('   Validation Test Failures:');
        this.results.validation.errors.forEach(error => {
          console.log(`   ${failureIndex}. ${error}`);
          failureIndex++;
        });
      }
      
      if (this.results.integration.errors.length > 0) {
        console.log('   Integration Test Failures:');
        this.results.integration.errors.forEach(error => {
          console.log(`   ${failureIndex}. ${error}`);
          failureIndex++;
        });
      }
      
      if (this.results.api.errors.length > 0) {
        console.log('   API Integration Test Failures:');
        this.results.api.errors.forEach(error => {
          console.log(`   ${failureIndex}. ${error}`);
          failureIndex++;
        });
      }
      
      if (this.results.comprehensive.errors.length > 0) {
        console.log('   Comprehensive Test Failures:');
        this.results.comprehensive.errors.forEach(error => {
          console.log(`   ${failureIndex}. ${error}`);
          failureIndex++;
        });
      }
      
      if (this.results.security.errors.length > 0) {
        console.log('   Security Test Failures:');
        this.results.security.errors.forEach(error => {
          console.log(`   ${failureIndex}. ${error}`);
          failureIndex++;
        });
      }
      
      if (this.results.endToEnd.errors.length > 0) {
        console.log('   End-to-End Test Failures:');
        this.results.endToEnd.errors.forEach(error => {
          console.log(`   ${failureIndex}. ${error}`);
          failureIndex++;
        });
      }
      
      if (this.results.noActionableTasks.errors.length > 0) {
        console.log('   No Actionable Tasks Test Failures:');
        this.results.noActionableTasks.errors.forEach(error => {
          console.log(`   ${failureIndex}. ${error}`);
          failureIndex++;
        });
      }
      
      if (this.results.todoValidation.errors.length > 0) {
        console.log('   Todo Validation Test Failures:');
        this.results.todoValidation.errors.forEach(error => {
          console.log(`   ${failureIndex}. ${error}`);
          failureIndex++;
        });
      }
      
      if (this.results.todoValidation.errors.length > 0) {
        console.log('   Todo Validation Test Failures:');
        this.results.todoValidation.errors.forEach(error => {
          console.log(`   ${failureIndex}. ${error}`);
          failureIndex++;
        });
      }
    }
    
    console.log('\n📁 Test artifacts are archived in:');
    console.log('   - test-data/latest/ (most recent results)');
    console.log('   - test-data/archives/ (timestamped archives)');
    console.log('   - tests/ (backward compatibility copies)');
    
    console.log('\n' + '=' .repeat(80));
  }

  saveResults() {
    this.results.generated_at = new Date().toISOString();
    this.results.test_runner_version = '1.0.0';
    
    // Archive comprehensive test results to prevent merge conflicts
    const archiver = new TestResultArchiver();
    archiver.archiveTestResult('comprehensive-test-results.json', this.results, {
      testType: 'comprehensive-test',
      metadata: {
        runner_version: '1.0.0',
        test_suites: ['validation', 'integration', 'api', 'comprehensive', 'security', 'end-to-end', 'malformed-markdown', 'todo-validation']
      },
      summary: this.results.overall
    });
  }

  async run() {
    console.log('🚀 Starting Comprehensive Workflow Testing Suite');
    console.log('Testing GitHub Actions workflows for todo-to-issues and file-representations');
    console.log('=' .repeat(80));
    
    const startTime = Date.now();
    
    try {
      const validationSuccess = await this.runValidationTests();
      const integrationSuccess = await this.runIntegrationTests();
      const apiSuccess = await this.runAPITests();
      const comprehensiveSuccess = await this.runComprehensiveTests();
      const securitySuccess = await this.runSecurityTests();
      const endToEndSuccess = await this.runEndToEndTests();
      const malformedMarkdownSuccess = await this.runMalformedMarkdownTests();
      const todoValidationSuccess = await this.runTodoValidationTests();
      
      this.calculateOverallResults();
      this.saveResults();
      this.printSummary();
      
      const endTime = Date.now();
      const duration = ((endTime - startTime) / 1000).toFixed(2);
      
      console.log(`⏱️  Total execution time: ${duration}s`);
      
      // Exit with appropriate code
      const overallSuccess = validationSuccess && integrationSuccess && apiSuccess && comprehensiveSuccess && securitySuccess && endToEndSuccess && malformedMarkdownSuccess && todoValidationSuccess;
      process.exit(overallSuccess ? 0 : 1);
      
    } catch (error) {
      console.error('\n💥 Test runner encountered an error:');
      console.error(error.message);
      console.error(error.stack);
      process.exit(1);
    }
  }
}

// Run comprehensive tests if this file is executed directly
if (require.main === module) {
  const runner = new TestRunner();
  runner.run();
}

module.exports = TestRunner;<|MERGE_RESOLUTION|>--- conflicted
+++ resolved
@@ -10,11 +10,7 @@
 const SecurityValidationTest = require('./security-validation-test.js');
 const EndToEndWorkflowTest = require('./end-to-end-workflow-test.js');
 const MalformedMarkdownTest = require('./malformed-markdown-test.js');
-<<<<<<< HEAD
 const ComprehensiveTodoFileValidation = require('./comprehensive-todo-file-validation.test.js');
-=======
-const ComprehensiveTodoValidationTest = require('./comprehensive-todo-validation.test.js');
->>>>>>> a14b4a19
 const fs = require('fs');
 const TestResultArchiver = require('./test-result-archiver');
 
@@ -144,7 +140,6 @@
     return success;
   }
 
-<<<<<<< HEAD
   async runTodoValidationTests() {
     console.log('\n📋 Running Comprehensive Todo File Validation Tests...\n');
     
@@ -165,10 +160,6 @@
 
   async runMalformedMarkdownTests() {
     console.log('\n📋 Running Malformed Markdown Tests...\n');
-=======
-  async runNoActionableTasksTests() {
-    console.log('\n📋 Running No Actionable Tasks Validation Tests...\n');
->>>>>>> a14b4a19
     
     const noActionableTasksTest = new NoActionableTasksValidator();
     const success = noActionableTasksTest.runAllTests();
