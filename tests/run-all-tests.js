#!/usr/bin/env node

// Comprehensive Test Runner for Workflow Validation
// Runs all validation and integration tests

const WorkflowValidator = require('./workflow-validation.test.js');
const WorkflowIntegrationTest = require('./integration-test.js');
<<<<<<< HEAD
const APIIntegrationTests = require('./api-integration-tests.js');
=======
const ComprehensiveWorkflowTest = require('./comprehensive-workflow-test.js');
const SecurityValidationTest = require('./security-validation-test.js');
const EndToEndWorkflowTest = require('./end-to-end-workflow-test.js');
>>>>>>> 1a2b94e8
const fs = require('fs');
const TestResultArchiver = require('./test-result-archiver');

class TestRunner {
  constructor() {
    this.results = {
      validation: null,
      integration: null,
<<<<<<< HEAD
      api: null,
=======
      comprehensive: null,
      security: null,
      endToEnd: null,
>>>>>>> 1a2b94e8
      overall: {
        total_tests: 0,
        passed_tests: 0,
        failed_tests: 0,
        success_rate: 0
      }
    };
  }

  async runValidationTests() {
    console.log('📋 Running Workflow Validation Tests...\n');
    
    const validator = new WorkflowValidator();
    const success = validator.runAllTests();
    
    this.results.validation = {
      success: success,
      total: validator.testResults.length,
      passed: validator.testResults.filter(t => t.passed).length,
      failed: validator.testResults.filter(t => !t.passed).length,
      errors: validator.errors
    };
    
    return success;
  }

  async runIntegrationTests() {
    console.log('\n📋 Running Integration Tests...\n');
    
    const integrationTest = new WorkflowIntegrationTest();
    const success = integrationTest.runAllTests();
    
    this.results.integration = {
      success: success,
      total: integrationTest.testResults.length,
      passed: integrationTest.testResults.filter(t => t.passed).length,
      failed: integrationTest.testResults.filter(t => !t.passed).length,
      errors: integrationTest.errors,
      mock_issues: integrationTest.mockIssues.length
    };
    
    return success;
  }

<<<<<<< HEAD
  async runAPITests() {
    console.log('\n📋 Running API Integration Tests...\n');
    
    const apiTest = new APIIntegrationTests();
    const success = await apiTest.runAllTests();
    
    this.results.api = {
      success: success,
      total: apiTest.testResults.length,
      passed: apiTest.testResults.filter(t => t.passed).length,
      failed: apiTest.testResults.filter(t => !t.passed).length,
      errors: apiTest.errors
=======
  async runComprehensiveTests() {
    console.log('\n📋 Running Comprehensive Workflow Tests...\n');
    
    const comprehensiveTest = new ComprehensiveWorkflowTest();
    const success = comprehensiveTest.runAllTests();
    
    this.results.comprehensive = {
      success: success,
      total: comprehensiveTest.testResults.length,
      passed: comprehensiveTest.testResults.filter(t => t.passed).length,
      failed: comprehensiveTest.testResults.filter(t => !t.passed).length,
      errors: comprehensiveTest.errors,
      performance_metrics: comprehensiveTest.performanceMetrics
    };
    
    return success;
  }

  async runSecurityTests() {
    console.log('\n📋 Running Security Validation Tests...\n');
    
    const securityTest = new SecurityValidationTest();
    const success = securityTest.runAllTests();
    
    this.results.security = {
      success: success,
      total: securityTest.testResults.length,
      passed: securityTest.testResults.filter(t => t.passed).length,
      failed: securityTest.testResults.filter(t => !t.passed).length,
      errors: securityTest.errors,
      security_findings: securityTest.securityFindings.length,
      critical_findings: securityTest.securityFindings.filter(f => f.severity === 'critical').length
    };
    
    return success;
  }

  async runEndToEndTests() {
    console.log('\n📋 Running End-to-End Workflow Tests...\n');
    
    const endToEndTest = new EndToEndWorkflowTest();
    const success = endToEndTest.runAllTests();
    
    this.results.endToEnd = {
      success: success,
      total: endToEndTest.testResults.length,
      passed: endToEndTest.testResults.filter(t => t.passed).length,
      failed: endToEndTest.testResults.filter(t => !t.passed).length,
      errors: endToEndTest.errors,
      simulated_issues: endToEndTest.simulatedIssues.length,
      workflow_steps: endToEndTest.workflowSteps.length
>>>>>>> 1a2b94e8
    };
    
    return success;
  }

  calculateOverallResults() {
<<<<<<< HEAD
    this.results.overall.total_tests = this.results.validation.total + this.results.integration.total + this.results.api.total;
    this.results.overall.passed_tests = this.results.validation.passed + this.results.integration.passed + this.results.api.passed;
    this.results.overall.failed_tests = this.results.validation.failed + this.results.integration.failed + this.results.api.failed;
=======
    this.results.overall.total_tests = this.results.validation.total + 
                                       this.results.integration.total + 
                                       this.results.comprehensive.total + 
                                       this.results.security.total + 
                                       this.results.endToEnd.total;
    
    this.results.overall.passed_tests = this.results.validation.passed + 
                                        this.results.integration.passed + 
                                        this.results.comprehensive.passed + 
                                        this.results.security.passed + 
                                        this.results.endToEnd.passed;
    
    this.results.overall.failed_tests = this.results.validation.failed + 
                                        this.results.integration.failed + 
                                        this.results.comprehensive.failed + 
                                        this.results.security.failed + 
                                        this.results.endToEnd.failed;
    
>>>>>>> 1a2b94e8
    this.results.overall.success_rate = Math.round((this.results.overall.passed_tests / this.results.overall.total_tests) * 100);
  }

  printSummary() {
    console.log('\n' + '=' .repeat(80));
    console.log('📊 COMPREHENSIVE TEST SUMMARY');
    console.log('=' .repeat(80));
    
    console.log('\n🔍 Validation Tests:');
    console.log(`   ✅ Passed: ${this.results.validation.passed}/${this.results.validation.total}`);
    console.log(`   ❌ Failed: ${this.results.validation.failed}`);
    console.log(`   📈 Success Rate: ${Math.round((this.results.validation.passed / this.results.validation.total) * 100)}%`);
    
    console.log('\n🧪 Integration Tests:');
    console.log(`   ✅ Passed: ${this.results.integration.passed}/${this.results.integration.total}`);
    console.log(`   ❌ Failed: ${this.results.integration.failed}`);
    console.log(`   📈 Success Rate: ${Math.round((this.results.integration.passed / this.results.integration.total) * 100)}%`);
    console.log(`   🎯 Mock Issues Generated: ${this.results.integration.mock_issues}`);
    
<<<<<<< HEAD
    console.log('\n🔌 API Integration Tests:');
    console.log(`   ✅ Passed: ${this.results.api.passed}/${this.results.api.total}`);
    console.log(`   ❌ Failed: ${this.results.api.failed}`);
    console.log(`   📈 Success Rate: ${Math.round((this.results.api.passed / this.results.api.total) * 100)}%`);
=======
    console.log('\n📋 Comprehensive Tests:');
    console.log(`   ✅ Passed: ${this.results.comprehensive.passed}/${this.results.comprehensive.total}`);
    console.log(`   ❌ Failed: ${this.results.comprehensive.failed}`);
    console.log(`   📈 Success Rate: ${Math.round((this.results.comprehensive.passed / this.results.comprehensive.total) * 100)}%`);
    
    console.log('\n🔒 Security Tests:');
    console.log(`   ✅ Passed: ${this.results.security.passed}/${this.results.security.total}`);
    console.log(`   ❌ Failed: ${this.results.security.failed}`);
    console.log(`   📈 Success Rate: ${Math.round((this.results.security.passed / this.results.security.total) * 100)}%`);
    console.log(`   🚨 Security Findings: ${this.results.security.security_findings}`);
    
    console.log('\n🎯 End-to-End Tests:');
    console.log(`   ✅ Passed: ${this.results.endToEnd.passed}/${this.results.endToEnd.total}`);
    console.log(`   ❌ Failed: ${this.results.endToEnd.failed}`);
    console.log(`   📈 Success Rate: ${Math.round((this.results.endToEnd.passed / this.results.endToEnd.total) * 100)}%`);
    console.log(`   🔄 Simulated Issues: ${this.results.endToEnd.simulated_issues}`);
>>>>>>> 1a2b94e8
    
    console.log('\n🎯 OVERALL RESULTS:');
    console.log(`   📝 Total Tests: ${this.results.overall.total_tests}`);
    console.log(`   ✅ Passed: ${this.results.overall.passed_tests}`);
    console.log(`   ❌ Failed: ${this.results.overall.failed_tests}`);
    console.log(`   📊 Success Rate: ${this.results.overall.success_rate}%`);
    
    if (this.results.overall.failed_tests === 0) {
      console.log('\n🎉 ALL TESTS PASSED! Workflows are validated and ready for production.');
    } else {
      console.log('\n⚠️  Some tests failed. Review the detailed results for issues to fix.');
      
      console.log('\n🔥 All Failed Tests:');
      let failureIndex = 1;
      
      if (this.results.validation.errors.length > 0) {
        console.log('   Validation Test Failures:');
        this.results.validation.errors.forEach(error => {
          console.log(`   ${failureIndex}. ${error}`);
          failureIndex++;
        });
      }
      
      if (this.results.integration.errors.length > 0) {
        console.log('   Integration Test Failures:');
        this.results.integration.errors.forEach(error => {
          console.log(`   ${failureIndex}. ${error}`);
          failureIndex++;
        });
      }
      
<<<<<<< HEAD
      if (this.results.api.errors.length > 0) {
        console.log('   API Integration Test Failures:');
        this.results.api.errors.forEach(error => {
=======
      if (this.results.comprehensive.errors.length > 0) {
        console.log('   Comprehensive Test Failures:');
        this.results.comprehensive.errors.forEach(error => {
          console.log(`   ${failureIndex}. ${error}`);
          failureIndex++;
        });
      }
      
      if (this.results.security.errors.length > 0) {
        console.log('   Security Test Failures:');
        this.results.security.errors.forEach(error => {
          console.log(`   ${failureIndex}. ${error}`);
          failureIndex++;
        });
      }
      
      if (this.results.endToEnd.errors.length > 0) {
        console.log('   End-to-End Test Failures:');
        this.results.endToEnd.errors.forEach(error => {
>>>>>>> 1a2b94e8
          console.log(`   ${failureIndex}. ${error}`);
          failureIndex++;
        });
      }
    }
    
    console.log('\n📁 Test artifacts are archived in:');
    console.log('   - test-data/latest/ (most recent results)');
    console.log('   - test-data/archives/ (timestamped archives)');
    console.log('   - tests/ (backward compatibility copies)');
    
    console.log('\n' + '=' .repeat(80));
  }

  saveResults() {
    this.results.generated_at = new Date().toISOString();
    this.results.test_runner_version = '1.0.0';
    
    // Archive comprehensive test results to prevent merge conflicts
    const archiver = new TestResultArchiver();
    archiver.archiveTestResult('comprehensive-test-results.json', this.results, {
      testType: 'comprehensive-test',
      metadata: {
        runner_version: '1.0.0',
        test_suites: ['validation', 'integration', 'comprehensive', 'security', 'end-to-end']
      },
      summary: this.results.overall
    });
  }

  async run() {
    console.log('🚀 Starting Comprehensive Workflow Testing Suite');
    console.log('Testing GitHub Actions workflows for todo-to-issues and file-representations');
    console.log('=' .repeat(80));
    
    const startTime = Date.now();
    
    try {
      const validationSuccess = await this.runValidationTests();
      const integrationSuccess = await this.runIntegrationTests();
<<<<<<< HEAD
      const apiSuccess = await this.runAPITests();
=======
      const comprehensiveSuccess = await this.runComprehensiveTests();
      const securitySuccess = await this.runSecurityTests();
      const endToEndSuccess = await this.runEndToEndTests();
>>>>>>> 1a2b94e8
      
      this.calculateOverallResults();
      this.saveResults();
      this.printSummary();
      
      const endTime = Date.now();
      const duration = ((endTime - startTime) / 1000).toFixed(2);
      
      console.log(`⏱️  Total execution time: ${duration}s`);
      
      // Exit with appropriate code
<<<<<<< HEAD
      const overallSuccess = validationSuccess && integrationSuccess && apiSuccess;
=======
      const overallSuccess = validationSuccess && integrationSuccess && comprehensiveSuccess && securitySuccess && endToEndSuccess;
>>>>>>> 1a2b94e8
      process.exit(overallSuccess ? 0 : 1);
      
    } catch (error) {
      console.error('\n💥 Test runner encountered an error:');
      console.error(error.message);
      console.error(error.stack);
      process.exit(1);
    }
  }
}

// Run comprehensive tests if this file is executed directly
if (require.main === module) {
  const runner = new TestRunner();
  runner.run();
}

module.exports = TestRunner;<|MERGE_RESOLUTION|>--- conflicted
+++ resolved
@@ -5,13 +5,10 @@
 
 const WorkflowValidator = require('./workflow-validation.test.js');
 const WorkflowIntegrationTest = require('./integration-test.js');
-<<<<<<< HEAD
 const APIIntegrationTests = require('./api-integration-tests.js');
-=======
 const ComprehensiveWorkflowTest = require('./comprehensive-workflow-test.js');
 const SecurityValidationTest = require('./security-validation-test.js');
 const EndToEndWorkflowTest = require('./end-to-end-workflow-test.js');
->>>>>>> 1a2b94e8
 const fs = require('fs');
 const TestResultArchiver = require('./test-result-archiver');
 
@@ -20,13 +17,10 @@
     this.results = {
       validation: null,
       integration: null,
-<<<<<<< HEAD
       api: null,
-=======
       comprehensive: null,
       security: null,
       endToEnd: null,
->>>>>>> 1a2b94e8
       overall: {
         total_tests: 0,
         passed_tests: 0,
@@ -71,7 +65,6 @@
     return success;
   }
 
-<<<<<<< HEAD
   async runAPITests() {
     console.log('\n📋 Running API Integration Tests...\n');
     
@@ -84,7 +77,6 @@
       passed: apiTest.testResults.filter(t => t.passed).length,
       failed: apiTest.testResults.filter(t => !t.passed).length,
       errors: apiTest.errors
-=======
   async runComprehensiveTests() {
     console.log('\n📋 Running Comprehensive Workflow Tests...\n');
     
@@ -136,18 +128,15 @@
       errors: endToEndTest.errors,
       simulated_issues: endToEndTest.simulatedIssues.length,
       workflow_steps: endToEndTest.workflowSteps.length
->>>>>>> 1a2b94e8
     };
     
     return success;
   }
 
   calculateOverallResults() {
-<<<<<<< HEAD
     this.results.overall.total_tests = this.results.validation.total + this.results.integration.total + this.results.api.total;
     this.results.overall.passed_tests = this.results.validation.passed + this.results.integration.passed + this.results.api.passed;
     this.results.overall.failed_tests = this.results.validation.failed + this.results.integration.failed + this.results.api.failed;
-=======
     this.results.overall.total_tests = this.results.validation.total + 
                                        this.results.integration.total + 
                                        this.results.comprehensive.total + 
@@ -166,7 +155,6 @@
                                         this.results.security.failed + 
                                         this.results.endToEnd.failed;
     
->>>>>>> 1a2b94e8
     this.results.overall.success_rate = Math.round((this.results.overall.passed_tests / this.results.overall.total_tests) * 100);
   }
 
@@ -186,12 +174,10 @@
     console.log(`   📈 Success Rate: ${Math.round((this.results.integration.passed / this.results.integration.total) * 100)}%`);
     console.log(`   🎯 Mock Issues Generated: ${this.results.integration.mock_issues}`);
     
-<<<<<<< HEAD
     console.log('\n🔌 API Integration Tests:');
     console.log(`   ✅ Passed: ${this.results.api.passed}/${this.results.api.total}`);
     console.log(`   ❌ Failed: ${this.results.api.failed}`);
     console.log(`   📈 Success Rate: ${Math.round((this.results.api.passed / this.results.api.total) * 100)}%`);
-=======
     console.log('\n📋 Comprehensive Tests:');
     console.log(`   ✅ Passed: ${this.results.comprehensive.passed}/${this.results.comprehensive.total}`);
     console.log(`   ❌ Failed: ${this.results.comprehensive.failed}`);
@@ -208,7 +194,6 @@
     console.log(`   ❌ Failed: ${this.results.endToEnd.failed}`);
     console.log(`   📈 Success Rate: ${Math.round((this.results.endToEnd.passed / this.results.endToEnd.total) * 100)}%`);
     console.log(`   🔄 Simulated Issues: ${this.results.endToEnd.simulated_issues}`);
->>>>>>> 1a2b94e8
     
     console.log('\n🎯 OVERALL RESULTS:');
     console.log(`   📝 Total Tests: ${this.results.overall.total_tests}`);
@@ -240,11 +225,9 @@
         });
       }
       
-<<<<<<< HEAD
       if (this.results.api.errors.length > 0) {
         console.log('   API Integration Test Failures:');
         this.results.api.errors.forEach(error => {
-=======
       if (this.results.comprehensive.errors.length > 0) {
         console.log('   Comprehensive Test Failures:');
         this.results.comprehensive.errors.forEach(error => {
@@ -264,7 +247,6 @@
       if (this.results.endToEnd.errors.length > 0) {
         console.log('   End-to-End Test Failures:');
         this.results.endToEnd.errors.forEach(error => {
->>>>>>> 1a2b94e8
           console.log(`   ${failureIndex}. ${error}`);
           failureIndex++;
         });
@@ -305,13 +287,10 @@
     try {
       const validationSuccess = await this.runValidationTests();
       const integrationSuccess = await this.runIntegrationTests();
-<<<<<<< HEAD
       const apiSuccess = await this.runAPITests();
-=======
       const comprehensiveSuccess = await this.runComprehensiveTests();
       const securitySuccess = await this.runSecurityTests();
       const endToEndSuccess = await this.runEndToEndTests();
->>>>>>> 1a2b94e8
       
       this.calculateOverallResults();
       this.saveResults();
@@ -323,11 +302,8 @@
       console.log(`⏱️  Total execution time: ${duration}s`);
       
       // Exit with appropriate code
-<<<<<<< HEAD
       const overallSuccess = validationSuccess && integrationSuccess && apiSuccess;
-=======
       const overallSuccess = validationSuccess && integrationSuccess && comprehensiveSuccess && securitySuccess && endToEndSuccess;
->>>>>>> 1a2b94e8
       process.exit(overallSuccess ? 0 : 1);
       
     } catch (error) {
