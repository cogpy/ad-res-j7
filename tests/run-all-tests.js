--- conflicted
+++ resolved
@@ -9,12 +9,8 @@
 const ComprehensiveWorkflowTest = require('./comprehensive-workflow-test.js');
 const SecurityValidationTest = require('./security-validation-test.js');
 const EndToEndWorkflowTest = require('./end-to-end-workflow-test.js');
-<<<<<<< HEAD
 const MalformedMarkdownTest = require('./malformed-markdown-test.js');
 const ComprehensiveTodoValidationTest = require('./comprehensive-todo-validation.test.js');
-=======
-const NoActionableTasksValidator = require('./no-actionable-tasks-test.js');
->>>>>>> b9417571
 const fs = require('fs');
 const TestResultArchiver = require('./test-result-archiver');
 
@@ -27,12 +23,8 @@
       comprehensive: null,
       security: null,
       endToEnd: null,
-<<<<<<< HEAD
       malformedMarkdown: null,
       todoValidation: null,
-=======
-      noActionableTasks: null,
->>>>>>> b9417571
       overall: {
         total_tests: 0,
         passed_tests: 0,
@@ -193,12 +185,8 @@
                                        this.results.comprehensive.total + 
                                        this.results.security.total + 
                                        this.results.endToEnd.total +
-<<<<<<< HEAD
                                        this.results.malformedMarkdown.total +
                                        this.results.todoValidation.total;
-=======
-                                       this.results.noActionableTasks.total;
->>>>>>> b9417571
     
     this.results.overall.passed_tests = this.results.validation.passed + 
                                         this.results.integration.passed + 
@@ -206,12 +194,8 @@
                                         this.results.comprehensive.passed + 
                                         this.results.security.passed + 
                                         this.results.endToEnd.passed +
-<<<<<<< HEAD
                                         this.results.malformedMarkdown.passed +
                                         this.results.todoValidation.passed;
-=======
-                                        this.results.noActionableTasks.passed;
->>>>>>> b9417571
     
     this.results.overall.failed_tests = this.results.validation.failed + 
                                         this.results.integration.failed + 
@@ -219,12 +203,8 @@
                                         this.results.comprehensive.failed + 
                                         this.results.security.failed + 
                                         this.results.endToEnd.failed +
-<<<<<<< HEAD
                                         this.results.malformedMarkdown.failed +
                                         this.results.todoValidation.failed;
-=======
-                                        this.results.noActionableTasks.failed;
->>>>>>> b9417571
     
     this.results.overall.success_rate = Math.round((this.results.overall.passed_tests / this.results.overall.total_tests) * 100);
   }
@@ -375,11 +355,7 @@
       testType: 'comprehensive-test',
       metadata: {
         runner_version: '1.0.0',
-<<<<<<< HEAD
         test_suites: ['validation', 'integration', 'api', 'comprehensive', 'security', 'end-to-end', 'malformed-markdown', 'todo-validation']
-=======
-        test_suites: ['validation', 'integration', 'comprehensive', 'security', 'end-to-end', 'no-actionable-tasks']
->>>>>>> b9417571
       },
       summary: this.results.overall
     });
@@ -399,12 +375,8 @@
       const comprehensiveSuccess = await this.runComprehensiveTests();
       const securitySuccess = await this.runSecurityTests();
       const endToEndSuccess = await this.runEndToEndTests();
-<<<<<<< HEAD
       const malformedMarkdownSuccess = await this.runMalformedMarkdownTests();
       const todoValidationSuccess = await this.runTodoValidationTests();
-=======
-      const noActionableTasksSuccess = await this.runNoActionableTasksTests();
->>>>>>> b9417571
       
       this.calculateOverallResults();
       this.saveResults();
@@ -416,11 +388,7 @@
       console.log(`⏱️  Total execution time: ${duration}s`);
       
       // Exit with appropriate code
-<<<<<<< HEAD
       const overallSuccess = validationSuccess && integrationSuccess && apiSuccess && comprehensiveSuccess && securitySuccess && endToEndSuccess && malformedMarkdownSuccess && todoValidationSuccess;
-=======
-      const overallSuccess = validationSuccess && integrationSuccess && apiSuccess && comprehensiveSuccess && securitySuccess && endToEndSuccess && noActionableTasksSuccess;
->>>>>>> b9417571
       process.exit(overallSuccess ? 0 : 1);
       
     } catch (error) {
