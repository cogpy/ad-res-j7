{
  "validation": {
    "success": false,
    "total": 85,
    "passed": 80,
    "failed": 5,
    "errors": [
      "Properly quotes label values",
      "Recognizes Must-Do sections",
      "Recognizes Should-Do sections",
      "Recognizes Nice-to-Have sections",
      "workflow-test.md contains the target task"
    ]
  },
  "integration": {
    "success": false,
    "total": 35,
    "passed": 33,
    "failed": 2,
    "errors": [
      "Long titles are properly truncated",
      "Uses jq to extract array elements",
      "Builds label flags correctly",
      "Uses eval for dynamic command execution"
    ],
    "mock_issues": 15
  },
  "overall": {
    "total_tests": 120,
    "passed_tests": 110,
    "failed_tests": 10,
    "success_rate": 92
  },
<<<<<<< HEAD
  "generated_at": "2025-10-14T18:19:18.544Z",
=======
  "generated_at": "2025-10-14T18:23:37.952Z",
>>>>>>> 19ecf259
  "test_runner_version": "1.0.0"
}<|MERGE_RESOLUTION|>--- conflicted
+++ resolved
@@ -31,10 +31,6 @@
     "failed_tests": 10,
     "success_rate": 92
   },
-<<<<<<< HEAD
-  "generated_at": "2025-10-14T18:19:18.544Z",
-=======
   "generated_at": "2025-10-14T18:23:37.952Z",
->>>>>>> 19ecf259
   "test_runner_version": "1.0.0"
 }