{
  "validation": {
    "success": false,
    "total": 85,
    "passed": 80,
    "failed": 5,
    "errors": [
      "Properly quotes label values",
      "Recognizes Must-Do sections",
      "Recognizes Should-Do sections",
      "Recognizes Nice-to-Have sections",
      "workflow-test.md contains the target task"
    ]
  },
  "integration": {
    "success": false,
<<<<<<< HEAD
    "total": 20,
    "passed": 16,
=======
    "total": 33,
    "passed": 29,
>>>>>>> 1c7e3273
    "failed": 4,
    "errors": [
      "Long titles are properly truncated",
      "Uses jq to extract array elements",
      "Builds label flags correctly",
      "Uses eval for dynamic command execution"
    ],
    "mock_issues": 15
  },
  "overall": {
<<<<<<< HEAD
    "total_tests": 105,
    "passed_tests": 96,
    "failed_tests": 9,
    "success_rate": 91
  },
  "generated_at": "2025-10-14T11:00:53.683Z",
=======
    "total_tests": 118,
    "passed_tests": 109,
    "failed_tests": 9,
    "success_rate": 92
  },
  "generated_at": "2025-10-14T11:05:09.806Z",
>>>>>>> 1c7e3273
  "test_runner_version": "1.0.0"
}<|MERGE_RESOLUTION|>--- conflicted
+++ resolved
@@ -14,13 +14,8 @@
   },
   "integration": {
     "success": false,
-<<<<<<< HEAD
-    "total": 20,
-    "passed": 16,
-=======
     "total": 33,
     "passed": 29,
->>>>>>> 1c7e3273
     "failed": 4,
     "errors": [
       "Long titles are properly truncated",
@@ -31,20 +26,11 @@
     "mock_issues": 15
   },
   "overall": {
-<<<<<<< HEAD
-    "total_tests": 105,
-    "passed_tests": 96,
-    "failed_tests": 9,
-    "success_rate": 91
-  },
-  "generated_at": "2025-10-14T11:00:53.683Z",
-=======
     "total_tests": 118,
     "passed_tests": 109,
     "failed_tests": 9,
     "success_rate": 92
   },
   "generated_at": "2025-10-14T11:05:09.806Z",
->>>>>>> 1c7e3273
   "test_runner_version": "1.0.0"
 }